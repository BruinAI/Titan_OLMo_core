--- conflicted
+++ resolved
@@ -15,11 +15,8 @@
 - Added new LR schedulers: `LinearWithWarmup`, `InvSqrtWithWarmup`, `ConstantWithWarmup`, `SequentialScheduler`.
 - Added option to pre-download checkpoint files from remote storage before trying to load a checkpoint.
 - Added a callback for sending Slack notifications.
-<<<<<<< HEAD
 - Makes the MPS device work on Apple Silicon
-=======
 - The trainer can load model-only checkpoints now.
->>>>>>> 48abe8c2
 
 ### Changed
 
