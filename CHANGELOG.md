# Changelog

All notable changes to this project will be documented in this file.

The format is based on [Keep a Changelog](https://keepachangelog.com/en/1.0.0/),
and this project adheres to [Semantic Versioning](https://semver.org/spec/v2.0.0.html).

## Unreleased

### Added

- Added `CometCallback` for logging training runs to Comet.ml.
- Added `DataMixBase` class, to allow extending to new data mix groups.
<<<<<<< HEAD
- Added support for MoE transformer models.
=======
- Added method `DataLoaderBase.get_mock_batch()`.
- Trainer now starts with a dry-run of a fake batch created by `DataLoaderBase.get_mock_batch()`.
>>>>>>> 5af60baa

### Changed

- `BeakerLaunchConfig.setup_steps` should now include steps to clone your repo (which it will by default). This change allows support for private repos.

### Fixed

- `prepare_cli_environment()` now calls `add_cached_path_clients()`.
- Removed an unnecessary host-device sync.

## [v1.4.0](https://github.com/allenai/OLMo-core/releases/tag/v1.4.0) - 2024-10-02

### Changed

- Updated default layer norm epsilon for OLMo models from `1e-5` to `1e-6` to match latest model.
- Renamed `FSLDataLoader` to `NumpyFSLDataLoader`.
- Renamed `VSLDataLoader` to `NumpyVSLDataLoader`.
- The trainer now takes a `data_loader: DataLoaderBase` instead of a `dataset: NumpyDatasetBase`.

## [v1.3.2](https://github.com/allenai/OLMo-core/releases/tag/v1.3.2) - 2024-09-27

### Added

- Added `Config.validate()`, `Config.replace()`, and `Config.apply()` methods.
- Trainer now records sequence length as a metric.

### Fixed

- Ensure additional cached-path clients are added in the process pool workers from some dataset preparation methods.
- Fixed `label_mask` tensor created by `NumpyPaddedFSLDataset`.
- Removed redundant warning messages about CUDA alloc retries.
- Fixed non-deterministic deadlock bug with async checkpointing.

## [v1.3.1](https://github.com/allenai/OLMo-core/releases/tag/v1.3.1) - 2024-09-26

### Fixed

- Fixed the name given to evaluator metrics logged.

## [v1.3.0](https://github.com/allenai/OLMo-core/releases/tag/v1.3.0) - 2024-09-26

### Added

- Added `torchao` to the Docker/Beaker images.
- Added support for `torchao` `float8` training via the `Float8HandlerCallback`.
- Added `Callback.post_attach()` method.

## [v1.2.0](https://github.com/allenai/OLMo-core/releases/tag/v1.2.0) - 2024-09-25

### Added

- Added support for wildcards in `OptimGroupOverride.params`.
- Added `NumpyPaddedFSLDataset` variant.
- Added `Evaluator` class and `EvaluatorCallback` for in-loop evals.
- Added `v3-small-ppl-validation` data mix.

### Fixed

- Fixed bug with data loader when using threading.

## [v1.1.0](https://github.com/allenai/OLMo-core/releases/tag/v1.1.0) - 2024-09-18

### Added

- Added support for changing train sequence length when loading a checkpoint.
- Added support for sequence length warm-up during training via the callback `SequenceLengthSchedulerCallback`.
- Added support for variable sequence length (VSL) datasets and VSL curriculums as introduced in ["Dataset Decomposition: Faster LLM Training with Variable Sequence Length Curriculum"](https://arxiv.org/pdf/2405.13226).
- Added `Lion` and `SkipStepLion` optimizers.
- Added `init_seed` argument to `Transformer` and `TransformerConfig`.

### Changed

- Renamed `MemMapDataset` to `NumpyFSLDataset`.
- Batch size is now specified in tokens, not instances.

## [v1.0.6](https://github.com/allenai/OLMo-core/releases/tag/v1.0.6) - 2024-09-05

### Added

- Added "selected_modules" transformer activation checkpointing mode.
- Added `OLMo-1B.py` official training script.
- Added `OLMo-13B.py` official training script.
- Added `Trainer.get_metric()`, `.get_loss()`, and `.get_zloss()` methods.
- Added `io.copy_file()` function.
- Added `ProfilerCallback` for profiling/tracing the training loop with PyTorch `profiler` module.
- Added an "L2 norm" metric reduce type.

### Fixed

- Made reducing metrics more numerically stable with large world sizes.

## [v1.0.5](https://github.com/allenai/OLMo-core/releases/tag/v1.0.5) - 2024-09-03

### Fixed

- Fixed bug with checkpointer callback searching for existing ephemeral checkpoints when the checkpoint folder doesn't exist.
- Checkpointer callback won't collect existing ephemeral checkpoints that were saved after the checkpoint that was loaded from.

## [v1.0.4](https://github.com/allenai/OLMo-core/releases/tag/v1.0.4) - 2024-09-01

### Added

- Added `Trainer.save_checkpoint()` and `Trainer.save_checkpoint_async()` methods.
- Added `Callback.post_checkpoint_saved()` and `Callback.post_checkpoint_loaded()` methods.
- Added `ConfigSaverCallback`.
- Added `MemMapDataset.fingerprint` property.

### Changed

- The `work_dir` argument to `TrainerConfig` now defaults to `save_folder` is `save_folder` is a local path, otherwise a temporary directory with the same name as the basename of the `save_folder`.
- The `seed` argument to `prepare_training_environment()` is now optional.

### Fixed

- Fixed setting the right env vars for single node training on Jupiter.

## [v1.0.3](https://github.com/allenai/OLMo-core/releases/tag/v1.0.3) - 2024-08-30

### Added

- Add `Trainer.hard_stop` field.
- The trainer now catches `SIGTERM` and marks the run as canceled.
- Added `CheckpointerCallback.remove` strategy for configuring which old checkpoints found in the save folder are removed.
- Added `ReorderedNormTransformerBlock` implementation.
- Added `WandBCallback.notes` field.

### Fixed

- Fixed bug with how command arguments were expanded by `BeakerLaunchConfig`.

## [v1.0.2](https://github.com/allenai/OLMo-core/releases/tag/v1.0.2) - 2024-08-29

### Added

- Added support for unsharding model state into `safetensors` format with `olmo_core.distributed.checkpoint.unshard_checkpoint(..., use_safetensors=True)`.
- Added `data.TokenizerConfig` config class and `data.TokenizerName` enumeration.
- Added data mixes with `data.DataMix` API.
- Added `block_idx` attribute to the `TransformerBlock` class.
- Added `init_method` option to `Transformer` for controlling how the weights are initialized.

### Fixed

- Fixed `list_directory` for remote folders.

### Changed

- Callbacks now have to have a name assigned.

## [v1.0.1](https://github.com/allenai/OLMo-core/releases/tag/v1.0.1) - 2024-08-26

### Fixed

- Fixed a bug with resetting the initial LR in optimizers after a loading a checkpoint.

## [v1.0.0](https://github.com/allenai/OLMo-core/releases/tag/v1.0.0) - 2024-08-26

### Added

- Ported, refactored, and optimized the modeling and training from the OLMo repo while fixing several bugs. Introduces a new highly efficient yet customizable trainer and a standard API for launching jobs directly to Beaker from a Python script.

## [v0.1.0](https://github.com/allenai/OLMo-core/releases/tag/v0.1.0) - 2024-06-11

### Added

- Initial release.<|MERGE_RESOLUTION|>--- conflicted
+++ resolved
@@ -11,12 +11,9 @@
 
 - Added `CometCallback` for logging training runs to Comet.ml.
 - Added `DataMixBase` class, to allow extending to new data mix groups.
-<<<<<<< HEAD
 - Added support for MoE transformer models.
-=======
 - Added method `DataLoaderBase.get_mock_batch()`.
 - Trainer now starts with a dry-run of a fake batch created by `DataLoaderBase.get_mock_batch()`.
->>>>>>> 5af60baa
 
 ### Changed
 
