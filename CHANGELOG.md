# Changelog

All notable changes to this project will be documented in this file.

The format is based on [Keep a Changelog](https://keepachangelog.com/en/1.0.0/),
and this project adheres to [Semantic Versioning](https://semver.org/spec/v2.0.0.html).

## Unreleased

### Added

<<<<<<< HEAD
- Added option to compile the trainer's loss function (`Trainer.compile_loss`).
=======
- Added `SourceMixtureDataset` for composing a training mixture based on ratios of source datasets.
- Added `NumpyFSLDatasetMixture` for constructing a `NumpyDatasetBase` from a `SourceMixtureDataset`. Note this is only supported for FSL datasets.
- Added tests for `SourceMixture*` and `NumpyFSLDatasetMixture`.
>>>>>>> 4928f82e
- Added `DownstreamEvaluatorCallbackConfig` class for running in-loop downstream eval via [OLMo-in-loop-evals](https://github.com/allenai/OLMo-in-loop-evals).

### Changed

- Moved some types into `olmo_core.data.types` to avoid some circular dependencies.

### Fixed

- Made GCS client more robust by automatically retrying timeout errors for most operations.

## [v1.5.0](https://github.com/allenai/OLMo-core/releases/tag/v1.5.0) - 2024-10-23

### Added

- Added Google Cloud support for `list_directory()` and `clear_directory()`.
- Added `CometCallback` for logging training runs to Comet.ml.
- Added `DataMixBase` class, to allow extending to new data mix groups.
- Added support for MoE-based models.
- Added method `DataLoaderBase.get_mock_batch()`.
- Trainer now starts with a dry-run of a fake batch created by `DataLoaderBase.get_mock_batch()`.
- Added `Callback.pre_backward()`, `.pre_eval_batch()`, and `.post_eval_batch()` methods.
- Added `Trainer.model_forward()`, `.get_losses()`, and `.eval_batch()` methods.
- Added a new `TransformerActivationCheckpointingMode`, "selected_ops" (requires torch 2.5 or newer).

### Changed

- `BeakerLaunchConfig.setup_steps` should now include steps to clone your repo (which it will by default). This change allows support for private repos.

### Fixed

- `prepare_cli_environment()` now calls `add_cached_path_clients()`.
- Removed an unnecessary host-device sync.

## [v1.4.0](https://github.com/allenai/OLMo-core/releases/tag/v1.4.0) - 2024-10-02

### Changed

- Updated default layer norm epsilon for OLMo models from `1e-5` to `1e-6` to match latest model.
- Renamed `FSLDataLoader` to `NumpyFSLDataLoader`.
- Renamed `VSLDataLoader` to `NumpyVSLDataLoader`.
- The trainer now takes a `data_loader: DataLoaderBase` instead of a `dataset: NumpyDatasetBase`.

## [v1.3.2](https://github.com/allenai/OLMo-core/releases/tag/v1.3.2) - 2024-09-27

### Added

- Added `Config.validate()`, `Config.replace()`, and `Config.apply()` methods.
- Trainer now records sequence length as a metric.

### Fixed

- Ensure additional cached-path clients are added in the process pool workers from some dataset preparation methods.
- Fixed `label_mask` tensor created by `NumpyPaddedFSLDataset`.
- Removed redundant warning messages about CUDA alloc retries.
- Fixed non-deterministic deadlock bug with async checkpointing.

## [v1.3.1](https://github.com/allenai/OLMo-core/releases/tag/v1.3.1) - 2024-09-26

### Fixed

- Fixed the name given to evaluator metrics logged.

## [v1.3.0](https://github.com/allenai/OLMo-core/releases/tag/v1.3.0) - 2024-09-26

### Added

- Added `torchao` to the Docker/Beaker images.
- Added support for `torchao` `float8` training via the `Float8HandlerCallback`.
- Added `Callback.post_attach()` method.

## [v1.2.0](https://github.com/allenai/OLMo-core/releases/tag/v1.2.0) - 2024-09-25

### Added

- Added support for wildcards in `OptimGroupOverride.params`.
- Added `NumpyPaddedFSLDataset` variant.
- Added `Evaluator` class and `EvaluatorCallback` for in-loop evals.
- Added `v3-small-ppl-validation` data mix.

### Fixed

- Fixed bug with data loader when using threading.

## [v1.1.0](https://github.com/allenai/OLMo-core/releases/tag/v1.1.0) - 2024-09-18

### Added

- Added support for changing train sequence length when loading a checkpoint.
- Added support for sequence length warm-up during training via the callback `SequenceLengthSchedulerCallback`.
- Added support for variable sequence length (VSL) datasets and VSL curriculums as introduced in ["Dataset Decomposition: Faster LLM Training with Variable Sequence Length Curriculum"](https://arxiv.org/pdf/2405.13226).
- Added `Lion` and `SkipStepLion` optimizers.
- Added `init_seed` argument to `Transformer` and `TransformerConfig`.

### Changed

- Renamed `MemMapDataset` to `NumpyFSLDataset`.
- Batch size is now specified in tokens, not instances.

## [v1.0.6](https://github.com/allenai/OLMo-core/releases/tag/v1.0.6) - 2024-09-05

### Added

- Added "selected_modules" transformer activation checkpointing mode.
- Added `OLMo-1B.py` official training script.
- Added `OLMo-13B.py` official training script.
- Added `Trainer.get_metric()`, `.get_loss()`, and `.get_zloss()` methods.
- Added `io.copy_file()` function.
- Added `ProfilerCallback` for profiling/tracing the training loop with PyTorch `profiler` module.
- Added an "L2 norm" metric reduce type.

### Fixed

- Made reducing metrics more numerically stable with large world sizes.

## [v1.0.5](https://github.com/allenai/OLMo-core/releases/tag/v1.0.5) - 2024-09-03

### Fixed

- Fixed bug with checkpointer callback searching for existing ephemeral checkpoints when the checkpoint folder doesn't exist.
- Checkpointer callback won't collect existing ephemeral checkpoints that were saved after the checkpoint that was loaded from.

## [v1.0.4](https://github.com/allenai/OLMo-core/releases/tag/v1.0.4) - 2024-09-01

### Added

- Added `Trainer.save_checkpoint()` and `Trainer.save_checkpoint_async()` methods.
- Added `Callback.post_checkpoint_saved()` and `Callback.post_checkpoint_loaded()` methods.
- Added `ConfigSaverCallback`.
- Added `MemMapDataset.fingerprint` property.

### Changed

- The `work_dir` argument to `TrainerConfig` now defaults to `save_folder` is `save_folder` is a local path, otherwise a temporary directory with the same name as the basename of the `save_folder`.
- The `seed` argument to `prepare_training_environment()` is now optional.

### Fixed

- Fixed setting the right env vars for single node training on Jupiter.

## [v1.0.3](https://github.com/allenai/OLMo-core/releases/tag/v1.0.3) - 2024-08-30

### Added

- Add `Trainer.hard_stop` field.
- The trainer now catches `SIGTERM` and marks the run as canceled.
- Added `CheckpointerCallback.remove` strategy for configuring which old checkpoints found in the save folder are removed.
- Added `ReorderedNormTransformerBlock` implementation.
- Added `WandBCallback.notes` field.

### Fixed

- Fixed bug with how command arguments were expanded by `BeakerLaunchConfig`.

## [v1.0.2](https://github.com/allenai/OLMo-core/releases/tag/v1.0.2) - 2024-08-29

### Added

- Added support for unsharding model state into `safetensors` format with `olmo_core.distributed.checkpoint.unshard_checkpoint(..., use_safetensors=True)`.
- Added `data.TokenizerConfig` config class and `data.TokenizerName` enumeration.
- Added data mixes with `data.DataMix` API.
- Added `block_idx` attribute to the `TransformerBlock` class.
- Added `init_method` option to `Transformer` for controlling how the weights are initialized.

### Fixed

- Fixed `list_directory` for remote folders.

### Changed

- Callbacks now have to have a name assigned.

## [v1.0.1](https://github.com/allenai/OLMo-core/releases/tag/v1.0.1) - 2024-08-26

### Fixed

- Fixed a bug with resetting the initial LR in optimizers after a loading a checkpoint.

## [v1.0.0](https://github.com/allenai/OLMo-core/releases/tag/v1.0.0) - 2024-08-26

### Added

- Ported, refactored, and optimized the modeling and training from the OLMo repo while fixing several bugs. Introduces a new highly efficient yet customizable trainer and a standard API for launching jobs directly to Beaker from a Python script.

## [v0.1.0](https://github.com/allenai/OLMo-core/releases/tag/v0.1.0) - 2024-06-11

### Added

- Initial release.<|MERGE_RESOLUTION|>--- conflicted
+++ resolved
@@ -9,13 +9,10 @@
 
 ### Added
 
-<<<<<<< HEAD
 - Added option to compile the trainer's loss function (`Trainer.compile_loss`).
-=======
 - Added `SourceMixtureDataset` for composing a training mixture based on ratios of source datasets.
 - Added `NumpyFSLDatasetMixture` for constructing a `NumpyDatasetBase` from a `SourceMixtureDataset`. Note this is only supported for FSL datasets.
 - Added tests for `SourceMixture*` and `NumpyFSLDatasetMixture`.
->>>>>>> 4928f82e
 - Added `DownstreamEvaluatorCallbackConfig` class for running in-loop downstream eval via [OLMo-in-loop-evals](https://github.com/allenai/OLMo-in-loop-evals).
 
 ### Changed
