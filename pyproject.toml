[build-system]
requires = ["setuptools", "wheel"]
build-backend = "setuptools.build_meta"

[project]
name = "ai2-olmo-core"
dynamic = ["version"]
readme = "README.md"
description = "Core training module for the Open Language Model (OLMo)"
authors = [
    { name = "Allen Institute for Artificial Intelligence", email = "olmo@allenai.org" }
]
requires-python = ">=3.9"
license = { file = "LICENSE" }
dependencies = [
    "numpy<2.0",
    "torch>=2.5.1",
    "cached-path>=1.6.6",
    "requests",
    "packaging",
    "rich",
    "omegaconf",
    "safetensors",
    "importlib_resources",
<<<<<<< HEAD
    "ai2-olmo-eval==0.6.0",
=======
    "ai2-olmo-eval==0.5.0",
>>>>>>> c44a87ab
]

[project.urls]
Homepage = "https://github.com/allenai/OLMo-core"
Documentation = "https://olmo-core.readthedocs.io/en/latest/"
Changelog = "https://github.com/allenai/OLMo-core/blob/main/CHANGELOG.md"

[project.optional-dependencies]
dev = [
    "ruff",
    "mypy>=1.0,<1.4",
    "black>=23.1,<24.0",
    "isort>=5.12,<5.14",
    "pytest",
    "pytest-memray",
    "pytest-sphinx",
    "pytest-xdist",
    "twine>=1.11.0",
    "setuptools",
    "wheel",
    "build",
    "boto3",
    "google-cloud-storage",
    "Sphinx>=6.0,<9.0",
    "furo==2024.8.6",
    "myst-parser>=1.0",
    "sphinx-copybutton",
    "sphinx-autobuild",
    "sphinx-autodoc-typehints==1.23.3",
    "sphinx-inline-tabs",
]
beaker = [
    "beaker-py>=1.32.0",
    "GitPython>=3.0,<4.0",
]
wandb = [
    "wandb",
]
comet = [
    "comet_ml",
]
all = [
    "ai2-olmo-core[dev,beaker,wandb,comet]",
]

[tool.setuptools]
include-package-data = true

[tool.setuptools.package-data]
olmo_core = ["py.typed", "*.txt"]

[tool.setuptools.dynamic]
version = { attr = "olmo_core.version.VERSION" }

[tool.setuptools.packages.find]
where = ["src"]
include = ["olmo_core*"]
exclude = []

[tool.black]
line-length = 100
include = '\.pyi?$'
exclude = '''
(
      __pycache__
    | \.git
    | \.mypy_cache
    | \.pytest_cache
    | \.vscode
    | \.venv
    | \bdist\b
    | \bdoc\b
    | scratch/
)
'''

[tool.isort]
profile = "black"
multi_line_output = 3

[tool.ruff]
line-length = 115

[tool.ruff.lint]
ignore = ["F403", "F405", "E501"]
exclude = [
    ".bzr",
    ".direnv",
    ".eggs",
    ".git",
    ".venv",
    "venv",
    ".mypy_cache",
    "__pycache__",
    ".nox",
    ".pants.d",
    ".pytype",
    ".ruff_cache",
    ".svn",
    ".tox",
    "__pypackages__",
    "_build",
    "buck-out",
    "build",
    "dist",
    "node_modules",
    "doc",
    "pretrain_data",
    "inference",
]

[tool.ruff.lint.per-file-ignores]
"**/__init__.py" = ["F401"]

[tool.pyright]
reportPrivateImportUsage = false

[tool.mypy]
ignore_missing_imports = true
no_site_packages = true
check_untyped_defs = true
no_namespace_packages = true
disable_error_code = "has-type"

[[tool.mypy.overrides]]
module = "tests.*"
strict_optional = false

[tool.pytest.ini_options]
testpaths = "tests/"
python_classes = [
  "Test*",
  "*Test",
]
log_format = "%(asctime)s - %(levelname)s - %(name)s - %(message)s"
log_level = "DEBUG"
log_cli = false
log_cli_level = "DEBUG"
markers = [
    "gpu",
]
filterwarnings = [
    'ignore::FutureWarning:huggingface_hub\.file_download',
    'ignore::DeprecationWarning:pkg_resources',
    'ignore::DeprecationWarning:google\.rpc',
    'ignore::FutureWarning:torch\.distributed\.checkpoint\.default_planner',
]<|MERGE_RESOLUTION|>--- conflicted
+++ resolved
@@ -22,11 +22,7 @@
     "omegaconf",
     "safetensors",
     "importlib_resources",
-<<<<<<< HEAD
-    "ai2-olmo-eval==0.6.0",
-=======
     "ai2-olmo-eval==0.5.0",
->>>>>>> c44a87ab
 ]
 
 [project.urls]
