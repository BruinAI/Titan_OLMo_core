--- conflicted
+++ resolved
@@ -48,13 +48,6 @@
         return getattr(TransformerConfig, f"olmo2_{size}")(
             vocab_size=self.tokenizer.padded_vocab_size(),
             init_seed=self.init_seed,
-<<<<<<< HEAD
-            compile=True,
-            dp_config=TransformerDataParallelConfig(
-                name=data_parallel_type, param_dtype=DType.bfloat16, reduce_dtype=DType.float32
-            ),
-=======
->>>>>>> 6e5b16fc
             **self.MODEL_OVERRIDES.get(size, {}),
         )
 
