import sys
import os
from typing import Generator
from tqdm import tqdm
from transformers.commands import train
if "olmo_core" not in sys.path:
    sys.path.append("..")
if not os.getcwd().endswith("src/scripts"):  # for VS Code debugging
    os.chdir("src/scripts")
os.environ["TOKENIZERS_PARALLELISM"] = "false"  # to avoid warnings

# Environment variables for Torch Compile -> Torch Inductor -> Torch Dynamo -> Triton and/or LLVM
# MUST HAVE Triton (if using GPU) and LLVM installed
if sys.platform == "darwin":  # if macOS
    os.environ["PATH"] = "/opt/homebrew/opt/llvm/bin:" + os.environ["PATH"]
    os.environ["LDFLAGS"] = "-L/opt/homebrew/opt/llvm/lib"
    os.environ["CPPFLAGS"] = "-I/opt/homebrew/opt/llvm/include"

import torch
from torch.profiler import profile, ProfilerActivity
from pathlib import Path
from olmo_core.distributed.checkpoint import unshard_checkpoint
from transformers import AutoTokenizer
from olmo_core.nn.transformer.config import TransformerConfig, TransformerBlockType, MemoryConfig, TransformerBlockConfig, TransformerType
from olmo_core.nn.attention import SlidingWindowAttentionConfig
from olmo_core.distributed.checkpoint import load_model_and_optim_state
from olmo_core.data.tokenizer import TokenizerConfig

import bitsandbytes as bnb

# PREREQ: run the following in the root of the repo, uses repo's built-in HF converter
"""
python src/examples/huggingface/convert_checkpoint_from_hf.py \
  --checkpoint-input-path allenai/OLMo-2-0425-1B \
  --output-dir converted/olmo2_1b \
  --model-arch olmo2_1b \
  --tokenizer dolma2 \
  --max-sequence-length 4096 \
  --model-id allenai/OLMo-2-0425-1B
"""

"""
Current Kwargs flow (assuming it doesn't match a specific kwarg for each class along the way)
- olmo2_1B -> llama2_1B -> llama_like -> AttentionConfig -> Attention
        - Optional Flow 1: llama_like -> TransformerConfigBlock -> ReorderedNormTransformerBlock
        - Optional Flow 2: llama_like -> TransformerConfig -> Transformer
- This is needed to get the kwargs for the sliding window attention to flow through properly
Question: should kwargs for Neural Memory go through TransformerConfigBlockConfig or TransformerConfig instead?
1. MAG goes right after attention
    a. TransformerBlock's forward has everything we need for MAG: both the input and output of attn
    b. Make our own TransformerBlock modified with MAG
"""

USE_MAG = True
USE_SW = True
MAX_TOKENS = 256
TRAIN_MODEL = True
PROFILE_MEM = False

# Layers that should use memory (e.g., only layers 0, 5, 10)
MEMORY_LAYERS = [3, 7, 11, 15]  # every 4th layer

if sys.platform == "darwin":  # if macos, remove this when flash attn is deprecated
    USE_SW = False
    print("Sliding window attention not supported on macOS. Disabling...")

# Rebuilding the same Transformer architecture:
kwargs = {}
memory_config = MemoryConfig()
transformer_config_name = TransformerType.default

if USE_MAG:
    transformer_config_name=TransformerType.memory
    if MEMORY_LAYERS == "all":
        # Apply to all layers (current behavior)
        kwargs["block_name"] = TransformerBlockType.mag_reordered_norm
        kwargs["memory_config"] = memory_config
    else:
        # Apply only to specific layers
        kwargs["block_name"] = TransformerBlockType.reordered_norm
        block_overrides = {}
        
        # Create block configs for specific memory layers
        for layer_idx in MEMORY_LAYERS:
            block_overrides[layer_idx] = TransformerBlockConfig(
                    name=TransformerBlockType.mag_reordered_norm,
                    attention=None,  # Will be filled by the config system
                    layer_norm=None,  # Will be filled by the config system
                    feed_forward=None,  # Will be filled by the config system
                    memory_config=memory_config
                )
        kwargs["block_overrides"] = block_overrides

if USE_SW:
    kwargs["sliding_window"] = SlidingWindowAttentionConfig(
            pattern=[True], 
            window_size=memory_config.window_size,
    )
    kwargs["use_flash"] = True

tok_cfg = TokenizerConfig.dolma2()
model_cfg = TransformerConfig.olmo2_1B(vocab_size=tok_cfg.padded_vocab_size(), **kwargs)

model_cfg.name = transformer_config_name

model: torch.nn.Module = model_cfg.build()
device = torch.device("cuda" if torch.cuda.is_available() else "cpu")
is_cuda = device.type == "cuda"
model = model.to(device)

if USE_MAG:
    model_pt = "tmp_unshard/model.pt"
    if not Path(model_pt).exists():
        model_pt, _ = unshard_checkpoint(
            dir="../../converted/olmo2_1b/model_and_optim",
            target_dir="tmp_unshard",
            optim=False,
            save_overwrite=True,
        )
    raw = torch.load(model_pt)
    model.load_state_dict(raw, strict=False)
else:
    load_model_and_optim_state(
        "../../converted/olmo2_1b/model_and_optim",
        model,
        optim=None,  # you can pass a real optimizer here, or None if you just care about weights
    )

# Verifying the model
sample_text = "The capital of France is"
tokenizer = AutoTokenizer.from_pretrained("allenai/OLMo-2-0425-1B")

def get_input_ids(text):
    inputs = tokenizer(text, return_tensors="pt")
    input_token_ids = inputs["input_ids"].to(device)
    attention_mask = inputs.get("attention_mask", None)
    if attention_mask is not None:
        attention_mask = attention_mask.to(device)
    return input_token_ids, attention_mask

def generate(model, text, max_tokens=MAX_TOKENS) -> Generator[torch.types.Number, None, None]:
    input_ids, attention_mask = get_input_ids(text)
    generated_ids = input_ids
    model.eval()
    with torch.no_grad(), torch.amp.autocast('cuda', enabled=is_cuda):
        for i in range(max_tokens):
            model_inputs = {"input_ids": generated_ids}
            if attention_mask is not None:
                model_inputs["attention_mask"] = attention_mask

            # Use HF model output and extract logits
            logits = model(**model_inputs)  # [1, seq_len, vocab_size]
            # outputs = hf_model(**model_inputs)
            # logits = outputs.logits
            next_token_logits = logits[:, -1, :]
            next_token = torch.argmax(next_token_logits, dim=-1, keepdim=True)
            generated_ids = torch.cat([generated_ids, next_token], dim=-1)
            if attention_mask is not None:
                new_mask = torch.ones_like(next_token, dtype=attention_mask.dtype)
                attention_mask = torch.cat([attention_mask, new_mask], dim=-1)
            # Stream each generated token in real time
            yield next_token.item()
            # ending generation if EOS token is reached
            if next_token.item() == tokenizer.eos_token_id:
                print("[Got EOS token]")
                break

def print_generated_text(text=sample_text, max_tokens=MAX_TOKENS):
    print("Generating continuation for:", text)
    for token in generate(model, text, max_tokens=max_tokens):
        streamed_token = tokenizer.decode([token], skip_special_tokens=True)
        print(streamed_token, end="", flush=True)
    print("[Max Tokens Reached]")

if not TRAIN_MODEL:
    profiler = [ProfilerActivity.CPU, ProfilerActivity.CUDA] if is_cuda else[ProfilerActivity.CPU]
    with profile(activities=profiler, profile_memory=True, record_shapes=True) as prof:
        print_generated_text(sample_text, max_tokens=MAX_TOKENS)
    if PROFILE_MEM:
        key = "self_cuda_memory_usage" if is_cuda else "self_cpu_memory_usage"
        print(prof.key_averages().table(sort_by=key, row_limit=10))
        print()

    # output_text = tokenizer.decode(generated_ids[0], skip_special_tokens=True)
    # print(output_text)
    """
    The capital of France is Paris. The French language is spoken in France. The French people are known as the French. The
    French flag is red with a white cross on a blue background. The French flag is the same as the flag of the United States.
    The French language is the same as the language of the United States. The French language is the same as the language of
    the United States. The French language is the same as the language of the United States. The French language is the same
    as the language of the United States. The French language is the same as the language of the United States. The French
    language is the same as the language of the [max tokens reached]
    """
else:
    # Add this to your train_model_test function
    def check_for_nans(tensors_dict):
        has_nans = False
        for name, tensor in tensors_dict.items():
            if isinstance(tensor, torch.Tensor) and torch.isnan(tensor).any():
                print(f"NaN values found in {name}")
                has_nans = True
        return has_nans
    
    def get_gpu_memory_usage():
        """Return peak GPU memory usage in MB"""
        if not torch.cuda.is_available():
            return 0
        # Reset peak stats
        torch.cuda.reset_peak_memory_stats()
        # Run training
        yield
        # Get peak memory in MB
        peak_memory = torch.cuda.max_memory_allocated() / (1024 * 1024)
        return peak_memory
    
    def configure_training_parameters(model, only_train_memory=False, verbose=False):
        """Configure which parameters to train"""
        if only_train_memory:
            # First, freeze all parameters
            for param in model.parameters():
                param.requires_grad = False
                
            # Then unfreeze only memory parameters
            memory_param_count = 0
            memory_module_names = []
            
            # First, identify the memory modules to ensure we only unfreeze those specific parameters
            for name, module in model.named_modules():
                if hasattr(module, 'memory') and module.memory is not None:
                    memory_prefix = f"{name}.memory."
                    memory_module_names.append(memory_prefix)
            
            # Debug: Print all memory module prefixes
            if verbose:
                print(f"Memory module prefixes: {memory_module_names}")
            
            # Store parameter counts by type for analysis
            param_type_counts = {}
            
            # Now unfreeze only parameters that are specifically part of memory modules
            for name, param in model.named_parameters():
                if any(name.startswith(prefix) for prefix in memory_module_names):
                    param.requires_grad = True
                    memory_param_count += param.numel()
                    
                    # Categorize the parameter for debugging
                    param_type = name.split('.')[-2] if len(name.split('.')) > 2 else "other"
                    if param_type not in param_type_counts:
                        param_type_counts[param_type] = 0
                    param_type_counts[param_type] += param.numel()
            
            # Debug: Print parameter breakdown by type
            if verbose:
                print("\nMemory parameter breakdown by type:")
                for param_type, count in sorted(param_type_counts.items(), key=lambda x: x[1], reverse=True):
                    print(f"  {param_type}: {count:,} parameters ({count/memory_param_count*100:.2f}%)")
                
                print(f"\nTraining only memory parameters: {memory_param_count:,} parameters")
                
                # Debug: List top 10 largest parameters
                print("\nTop 10 largest memory parameters:")
                param_sizes = [(name, param.numel()) for name, param in model.named_parameters() 
                            if param.requires_grad]
                for name, size in sorted(param_sizes, key=lambda x: x[1], reverse=True)[:10]:
                    print(f"  {name}: {size:,} parameters")
        else:
            # Train all parameters
            total_params = 0
            for param in model.parameters():
                param.requires_grad = True
                total_params += param.numel()
            if verbose:
                print(f"Training all parameters: {total_params:,} parameters")
        
        # Return count of trainable parameters
        return sum(p.numel() for p in model.parameters() if p.requires_grad)

    def check_persistent_tokens(model, verbose=False):
        persistent_token_params = []
        for name, module in model.named_modules():
            if hasattr(module, 'memory') and module.memory is not None:
                if hasattr(module.memory, 'persistent_tokens'):
                    token_name = f"{name}.memory.persistent_tokens"
                    param = module.memory.persistent_tokens
                    is_grad = param.requires_grad
                    persistent_token_params.append((token_name, param.numel(), is_grad))
        
        if verbose:
            if persistent_token_params:
                print("\nPersistent tokens:")
                for name, size, is_grad in persistent_token_params:
                    status = "trainable" if is_grad else "frozen"
                    print(f"  {name}: {size:,} parameters ({status})")
            else:
                print("\nNo persistent tokens found in memory modules")

<<<<<<< HEAD
    def configure_activation_checkpointing(model, verbose=False):
        """Enable activation checkpointing on transformer blocks"""
        if not hasattr(torch, "utils") or not hasattr(torch.utils, "checkpoint"):
            print("Torch version doesn't support checkpointing")
            return model
            
        # Count how many transformer blocks we're applying checkpointing to
        checkpoint_count = 0
        
        # The actual naming convention in OLMo is different
        for name, module in model.named_modules():
            # Target transformer blocks - adjust the pattern to match OLMo's naming convention
            # Common patterns: "transformer.blocks", "transformer_blocks", etc.
            if "blocks" in name and not any(x in name for x in ["memory"]):
                # Create a closure-safe wrapper for the checkpoint function
                def make_checkpoint_forward(original_forward):
                    def checkpoint_forward(*args, **kwargs):
                        return torch.utils.checkpoint.checkpoint(
                            original_forward, *args, **kwargs, 
                            use_reentrant=False
                        )
                    return checkpoint_forward
                
                original_forward = module.forward
                module.forward = make_checkpoint_forward(original_forward)
                checkpoint_count += 1
                
                if verbose and checkpoint_count <= 5:  # Show first 5 checkpointed modules
                    print(f"Applied checkpointing to: {name}")
        
        print(f"Applied activation checkpointing to {checkpoint_count} transformer blocks")
        return model
=======
    train_str = "The quick brown fox jumps over the lazy dog. The cat sat on the mat. The dog barked at the cat."
>>>>>>> 6f264373

        
    def train_model_test(verbose=False, use_checkpoint=False, cpu_offload=False):
        # Run two training configurations
        for train_mode in ["memory_only", "full_model"]:
            # Configure parameters to train
            only_train_memory = (train_mode == "memory_only")
            num_trainable_params = configure_training_parameters(model, only_train_memory=only_train_memory, verbose=verbose)
            # Apply activation checkpointing if requested
            if use_checkpoint:
                configure_activation_checkpointing(model)
                
            # Call after configure_training_parameters
            check_persistent_tokens(model, verbose=verbose)
            
            if verbose:
                print(f"\n{'=' * 50}")
                print(f"Training mode: {train_mode} ({num_trainable_params:,} trainable parameters)")
                print(f"{'=' * 50}\n")
            else:
                print(f"Training mode: {train_mode} ({num_trainable_params:,} trainable parameters)")
            
            # Move initialization outside autocast context
<<<<<<< HEAD
            train_str = """The quick brown fox jumps over the lazy dog. The cat sat on the mat. The dog barked at the cat. \
                The dog got very upset with the cat. The cat threw a buncha milk at the dog. Not a pretty sight. \
                When life gave the cat lemons it made lemonage. Oh how the cat wanted to eat hot dogs but the dog would not have it. \
                The very next day the cat tried to make pork sliders, but the dog did not want pork. It wanted freedom. \
                The dog felt in its bones the oppression its kin endured for thousands of years. It wanted to break free \
                of the shackles, but it could not bring itself to do so. For if it broke free, the world would isntantly become \
                a much more cruel place. Because taxes."""
=======
>>>>>>> 6f264373
            input_ids, attention_mask = get_input_ids(train_str)
            print(input_ids.shape)
            
            # Create optimizer with only trainable parameters
            if cpu_offload:
                optimizer = bnb.optim.AdamW8bit(
                    [p for p in model.parameters() if p.requires_grad],
                    lr=5e-6,
                    optim_bits=8,      # Use 8-bit optimization  
                    is_paged=True      # Enable CPU paging of optimizer states
                ) 
            else:
                optimizer = torch.optim.AdamW(
                    [p for p in model.parameters() if p.requires_grad], 
                    lr=5e-6
                )
            ce_loss = torch.nn.CrossEntropyLoss()
            model.train()
            
            target = torch.nn.functional.one_hot(input_ids[:, 1:], num_classes=model_cfg.vocab_size).float()
            x = input_ids[:, :-1].clone()
            
            # Track peak memory
            if torch.cuda.is_available():
                torch.cuda.reset_peak_memory_stats()
            
            for i in tqdm(range(5)):
                # Run with autocast but handle loss calculation in float32
                with torch.amp.autocast('cuda', enabled=is_cuda, dtype=torch.bfloat16):
                    outputs = model(x, attention_mask=attention_mask)
                    
                    # Debug: Check for NaNs in model outputs
                    if torch.isnan(outputs).any():
                        print(f"NaN detected in outputs - iteration {i}")
                        
                    # Convert to float32 for numerical stability in loss calculation
                    outputs_f32 = outputs.float()
                    target_f32 = target.float()
                    loss = ce_loss(outputs_f32, target_f32)
                
                # Skip iteration if loss is NaN
                if torch.isnan(loss).item():
                    print(f"NaN loss detected in iteration {i}, skipping")
                    optimizer.zero_grad()
                    continue
                    
                loss.backward()
                
                # Add gradient clipping to prevent explosion
                torch.nn.utils.clip_grad_norm_([p for p in model.parameters() if p.requires_grad], max_norm=1.0)
                
                # Check for NaN gradients before optimizer step
                has_nan_grads = False
                for name, param in model.named_parameters():
                    if param.grad is not None and torch.isnan(param.grad).any():
                        if verbose:
                            print(f"NaN gradient detected in {name}")
                        else:
                            print("NaN gradient detected")
                            break
                        has_nan_grads = True
                        
                if not has_nan_grads:
                    optimizer.step()
                else:
                    print("Skipping optimizer step due to NaN gradients")
                    
                optimizer.zero_grad()
                print(f"Epoch {i}: Loss: {loss.item()}")
            
            # Report peak memory usage if cuda
            if torch.cuda.is_available():
                peak_memory = torch.cuda.max_memory_allocated() / (1024 * 1024)
                print(f"\nPeak GPU memory usage ({train_mode}): {peak_memory:.2f} MB")
            
            # Reset model and cache before next run
            if train_mode == "memory_only":
                # Re-initialize memory modules for next run
                for name, module in model.named_modules():
                    if hasattr(module, 'memory') and module.memory is not None:
                        module.memory.reset_mlps()
                
                # Clear CUDA cache
                if torch.cuda.is_available():
                    torch.cuda.empty_cache()

<<<<<<< HEAD
    train_model_test(verbose=False, cpu_offload=True)
=======
    torch.autograd.set_detect_anomaly(True)
    train_model_test(verbose=PROFILE_MEM)
    subtext = " ".join(train_str.split()[:8])
    print_generated_text(subtext, max_tokens=MAX_TOKENS)
>>>>>>> 6f264373
<|MERGE_RESOLUTION|>--- conflicted
+++ resolved
@@ -294,7 +294,6 @@
             else:
                 print("\nNo persistent tokens found in memory modules")
 
-<<<<<<< HEAD
     def configure_activation_checkpointing(model, verbose=False):
         """Enable activation checkpointing on transformer blocks"""
         if not hasattr(torch, "utils") or not hasattr(torch.utils, "checkpoint"):
@@ -327,9 +326,6 @@
         
         print(f"Applied activation checkpointing to {checkpoint_count} transformer blocks")
         return model
-=======
-    train_str = "The quick brown fox jumps over the lazy dog. The cat sat on the mat. The dog barked at the cat."
->>>>>>> 6f264373
 
         
     def train_model_test(verbose=False, use_checkpoint=False, cpu_offload=False):
@@ -353,7 +349,6 @@
                 print(f"Training mode: {train_mode} ({num_trainable_params:,} trainable parameters)")
             
             # Move initialization outside autocast context
-<<<<<<< HEAD
             train_str = """The quick brown fox jumps over the lazy dog. The cat sat on the mat. The dog barked at the cat. \
                 The dog got very upset with the cat. The cat threw a buncha milk at the dog. Not a pretty sight. \
                 When life gave the cat lemons it made lemonage. Oh how the cat wanted to eat hot dogs but the dog would not have it. \
@@ -361,8 +356,7 @@
                 The dog felt in its bones the oppression its kin endured for thousands of years. It wanted to break free \
                 of the shackles, but it could not bring itself to do so. For if it broke free, the world would isntantly become \
                 a much more cruel place. Because taxes."""
-=======
->>>>>>> 6f264373
+
             input_ids, attention_mask = get_input_ids(train_str)
             print(input_ids.shape)
             
@@ -449,11 +443,8 @@
                 if torch.cuda.is_available():
                     torch.cuda.empty_cache()
 
-<<<<<<< HEAD
-    train_model_test(verbose=False, cpu_offload=True)
-=======
+
     torch.autograd.set_detect_anomaly(True)
-    train_model_test(verbose=PROFILE_MEM)
+    train_model_test(verbose=PROFILE_MEM, cpu_offload=True)
     subtext = " ".join(train_str.split()[:8])
     print_generated_text(subtext, max_tokens=MAX_TOKENS)
->>>>>>> 6f264373
