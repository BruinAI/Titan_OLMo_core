"""
Distributed, deterministic, stateful data loaders used by the :class:`~olmo_core.train.Trainer`.

Overview
--------

Construct a data loader from a :class:`~olmo_core.data.numpy_dataset.NumpyDatasetBase` instance
using :meth:`NumpyDataLoaderBase.wrap_numpy_dataset()`::

    data_loader = NumpyDataLoaderBase.wrap_numpy_dataset(dataset, ...)

Then load batches for an epoch like this::

    # Prepare for the epoch.
    data_loader.reshuffle(epoch=1)

    for batch in data_loader:
        # process batch
        pass

    # Reset internal bookkeeping.
    data_loader.reset()

"""

import logging
import math
from abc import ABC, abstractmethod
from dataclasses import dataclass
from itertools import islice
from pathlib import Path
from typing import Any, Dict, Iterable, Iterator, Optional, Tuple

import numpy as np
import torch
import torch.distributed as dist
import torch.utils.data
from torch.distributed import DeviceMesh

from ..aliases import PathOrStr
from ..config import Config
from ..distributed.parallel import get_dp_process_group
from ..distributed.utils import barrier, get_fs_local_rank, get_rank, get_world_size
from ..exceptions import OLMoConfigurationError
from ..utils import get_default_device, roundrobin, threaded_generator
from .collator import DataCollator
from .numpy_dataset import (
    NumpyDatasetBase,
    NumpyDatasetType,
    NumpyFSLDataset,
    NumpyVSLDataset,
)
from .utils import get_rng, iter_batched, load_array_slice, memmap_to_write

__all__ = [
    "DataLoaderBase",
    "NumpyDataLoaderBase",
    "NumpyFSLDataLoader",
    "NumpyVSLDataLoader",
    "NumpyDataLoaderConfig",
]

log = logging.getLogger(__name__)


class DataLoaderBase(ABC):
    """
    An abstract base class for data loaders used by the :class:`~olmo_core.train.Trainer`.

    .. warning::
        When using a :class:`DataLoaderBase` directly (outside of the :class:`~olmo_core.train.Trainer`),
        you must call :meth:`reshuffle()` *before* starting a new epoch
        (i.e. before calling :meth:`__iter__`) and you must call :meth:`reset()` *after* each
        epoch (i.e. after the iterator returned from :meth:`__iter__` has been exhausted).
        Failure to do so will result in incorrect data order.

    :param collator: The data collator to use to create batches from instances.
    :param work_dir: The working directory. Should be shared among local ranks.
    :param global_batch_size: The global batch size *in tokens*.
    :param dp_world_size: The data parallel world size.
    :param dp_rank: The local data parallel rank.
    :param fs_local_rank: The filesystem-local rank.
    """

    def __init__(
        self,
        *,
        collator: DataCollator,
        work_dir: PathOrStr,
        global_batch_size: int,
        dp_world_size: int = 1,
        dp_rank: int = 0,
        fs_local_rank: int = 0,
    ):
        self.collator = collator
        self.work_dir = work_dir
        self.global_batch_size = global_batch_size
        assert dp_rank < dp_world_size
        self.dp_world_size = dp_world_size
        self.dp_rank = dp_rank

        self.fs_local_rank = fs_local_rank

        self.batches_processed = 0
        """
        The total number of batches processed so far in the current epoch.
        """

        self.tokens_processed = 0
        """
        The total number of tokens processed globally so far in the current epoch.
        """

        self._epoch: Optional[int] = None

    @property
    def epoch(self) -> int:
        """
        Get the current epoch (1-based).

        .. warning::
            Accessing this before :meth:`reshuffle()` is called will raise an error.
        """
        if self._epoch is None:
            raise RuntimeError(
                "The data loader's epoch has not been set yet, did you forget to call 'reshuffle()'?"
            )
        return self._epoch

    @property
    @abstractmethod
    def total_batches(self) -> Optional[int]:
        """
        The total number of batches that the dataset will produce over the course of an epoch, if known.
        Otherwise this should return ``None``.
        """
        raise NotImplementedError

    def __len__(self) -> int:
        """
        Returns the total number of batches in an epoch (same as :data:`total_batches`) if known,
        otherwise a :class:`TypeError` is raised.
        """
        if self.total_batches is not None:
            return self.total_batches
        else:
            raise TypeError("data loader length (number of batches) is unknown")

    def __iter__(self) -> Iterator[Dict[str, Any]]:
        """
        Iterate over the local rank batches.
        """
        for batch in self._iter_batches():
            if batch["input_ids"].numel() != self.rank_batch_size:
                raise RuntimeError(
                    f"Expected batch size of {self.rank_batch_size:,d} tokens on rank {self.dp_rank}, "
                    f"got input IDs with shape {tuple(batch['input_ids'].shape)} = {batch['input_ids'].numel():,d} tokens"
                )
            self.batches_processed += 1
            self.tokens_processed += self.global_batch_size
            yield batch

    @property
    def rank_batch_size(self) -> int:
        """
        The batch size, per rank, in tokens.
        """
        return self.global_batch_size // self.dp_world_size

    @abstractmethod
    def state_dict(self) -> Dict[str, Any]:
        """
        Get a state dictionary for checkpointing.
        """
        raise NotImplementedError

    @abstractmethod
    def load_state_dict(self, state_dict: Dict[str, Any]):
        """
        Load a state dict from :meth:`state_dict()` to restore the data loader's state.
        """
        raise NotImplementedError

    @abstractmethod
    def reshuffle(self, epoch: Optional[int] = None, **kwargs):
        """
        Reshuffle for a new epoch. Should be called before starting the epoch, regardless
        of whether or not you've called :meth:`load_state_dict()`.

        :param epoch: The epoch number.
        """
        raise NotImplementedError

    @abstractmethod
    def _iter_batches(self) -> Iterable[Dict[str, Any]]:
        """
        Returns an iterable over all batches in the epoch.

        .. important::
            This should account for data parallelism in that only the local rank's portion of each
            batch should be generated from this method.

        :returns: All batches in the epoch, where each batch just contains the local rank's portion
            of the batch, which should have exactly :data:`rank_batch_size` tokens.
        """
        raise NotImplementedError

    def reset(self):
        """
        Reset epoch bookkeeping. Should be called at the end of an epoch.
        """
        self.batches_processed = 0
        self.tokens_processed = 0

    @abstractmethod
    def get_mock_batch(self) -> Dict[str, Any]:
        """
        Return a batch with arbitrary data. This can just be random data as it's only used by the
        trainer to do a dry-run of the forward and backward pass before training officially starts.
        """
        raise NotImplementedError


class NumpyDataLoaderBase(DataLoaderBase):
    """
    A distributed, deterministic, stateful data loader base class for use with
    :class:`~olmo_core.data.numpy_dataset.NumpyDatasetBase` dataset classes.

    .. seealso::
        - :class:`NumpyFSLDataLoader`
        - :class:`NumpyVSLDataLoader`

    :param dataset: The dataset to wrap / load from.
    :param collator: The data collator to use to create batches from instances.
    :param global_batch_size: The global batch size *in tokens*.
    :param work_dir: The working directory. Should be shared among local ranks.
    :param seed: The seed to use for shuffling / sampling data.
    :param epoch: The epoch to start from.
    :param shuffle: Whether or not to shuffle the data instances.
    :param num_threads: The number of threads to use when loading instances.
    :param num_workers: The number of workers to use when loading batches.
    :param prefetch_factor: The number of batches to prefetch from each worker.
    :param target_device_type: The target device type, i.e. the type of the device where the data
        will ultimately end up on. Note that this data loader does not move batches any device,
        it just uses this to optimize certain settings.
    :param dp_world_size: The data parallel world size.
    :param dp_rank: The local data parallel rank.
    :param fs_local_rank: The filesystem-local rank.
    """

    def __init__(
        self,
        dataset: NumpyDatasetBase,
        *,
        collator: DataCollator,
        global_batch_size: int,
        work_dir: PathOrStr,
        seed: int = 0,
        shuffle: bool = True,
        num_threads: Optional[int] = None,
        num_workers: int = 0,
        prefetch_factor: Optional[int] = None,
        target_device_type: str = "cpu",
        dp_world_size: int = 1,
        dp_rank: int = 0,
        fs_local_rank: int = 0,
    ):
        super().__init__(
            collator=collator,
            work_dir=work_dir,
            global_batch_size=global_batch_size,
            dp_world_size=dp_world_size,
            dp_rank=dp_rank,
            fs_local_rank=fs_local_rank,
        )
        self.dataset = dataset
        self.seed = seed
        self.shuffle = shuffle
        self.num_threads = num_threads
        self.num_workers = num_workers
        self.prefetch_factor = prefetch_factor
        self.target_device_type = target_device_type
        self._global_indices: Optional[np.ndarray] = None

    @classmethod
    def wrap_numpy_dataset(
        cls,
        dataset: NumpyDatasetBase,
        *,
        global_batch_size: int,
        collator: DataCollator,
        work_dir: Optional[PathOrStr] = None,
        seed: int = 0,
        dp_world_size: int = 1,
        dp_rank: int = 0,
        fs_local_rank: int = 0,
        num_threads: Optional[int] = None,
        num_workers: int = 0,
        prefetch_factor: Optional[int] = None,
        target_device_type: str = "cpu",
    ) -> "NumpyDataLoaderBase":
        """
        Construct the corresponding :class:`NumpyDataLoaderBase` instance for the given :class:`NumpyDatasetBase`.

        :param dataset: The dataset to wrap.
        """
        kwargs = dict(
            global_batch_size=global_batch_size,
            collator=collator,
            work_dir=work_dir or dataset.work_dir,
            dp_world_size=dp_world_size,
            dp_rank=dp_rank,
            fs_local_rank=fs_local_rank,
            seed=seed,
            num_threads=num_threads,
            num_workers=num_workers,
            prefetch_factor=prefetch_factor,
            target_device_type=target_device_type,
        )
        data_loader: DataLoaderBase
        if isinstance(dataset, NumpyFSLDataset):
            data_loader = NumpyFSLDataLoader(
                dataset,
                **kwargs,  # type: ignore
            )
            if dataset.max_target_sequence_length is not None:
                data_loader.chunk_size = (
                    dataset.max_target_sequence_length // dataset.sequence_length
                )
        elif isinstance(dataset, NumpyVSLDataset):
            data_loader = NumpyVSLDataLoader(
                dataset,
                **kwargs,  # type: ignore
            )
        else:
            raise NotImplementedError

        return data_loader

    def state_dict(self) -> Dict[str, Any]:
        return {
            "dataset_fingerprint_version": self.dataset.fingerprint_version,
            "dataset_fingerprint": self.dataset.fingerprint,
            "batches_processed": self.batches_processed,
            "tokens_processed": self.tokens_processed,
            "seed": self.seed,
            "epoch": self._epoch,
        }

    def load_state_dict(self, state_dict: Dict[str, Any]):
        if state_dict["dataset_fingerprint_version"] != self.dataset.fingerprint_version:
            log.warning(
                "Dataset fingerprint version does not match the version in the checkpoint, "
                "this could mean the data has changed"
            )
        elif state_dict["dataset_fingerprint"] != self.dataset.fingerprint:
            raise RuntimeError(
                "Restoring state from a different dataset is not supported! (fingerprint doesn't match)"
            )

        if state_dict["seed"] != self.seed:
            log.warning(
                "Restoring data loading state with a different data seed, "
                "will use data seed from state dict for data order consistency."
            )
            self.seed = state_dict["seed"]

        self.batches_processed = state_dict["batches_processed"]
        self.tokens_processed = state_dict["tokens_processed"]
        self._epoch = state_dict["epoch"] or self._epoch

    @property
    @abstractmethod
    def _global_indices_file(self) -> Path:
        raise NotImplementedError

    @abstractmethod
    def _build_global_indices(self) -> np.ndarray:
        """
        Construct the global shuffled instance indices.
        """
        raise NotImplementedError

    @abstractmethod
    def _get_local_instance_indices(self, indices: np.ndarray) -> Iterable[int]:
        """
        Filter global instance indices down to the local worker indices.
        """
        raise NotImplementedError

    @property
    def worker_info(self):
        return torch.utils.data.get_worker_info()

    def get_global_indices(self) -> np.ndarray:
        if self._global_indices is not None:
            return self._global_indices
        if not self._global_indices_file.is_file():
            raise RuntimeError("Missing global indices file, did you forget to call 'reshuffle()'?")
        return np.memmap(self._global_indices_file, mode="r", dtype=np.uint32)  # type: ignore

    def build_and_save_global_indices(self, in_memory: bool = False):
        if in_memory:
            self._global_indices = self._build_global_indices()
        else:
            self._global_indices = None
            if self.fs_local_rank == 0:
                if self._global_indices_file.is_file():
                    log.info(
                        f"Using existing global indices file for seed {self.seed} and epoch {self.epoch} "
                        f"at:\n'{self._global_indices_file}'"
                    )
                else:
                    log.info(
                        f"Saving global data order indices for seed {self.seed} and epoch {self.epoch} "
                        f"to:\n'{self._global_indices_file}'..."
                    )
                    global_indices = self._build_global_indices()
                    assert len(global_indices) < np.iinfo(np.uint32).max
                    with memmap_to_write(
                        self._global_indices_file, shape=global_indices.shape, dtype=np.uint32
                    ) as global_indices_mmap:
                        global_indices_mmap[:] = global_indices
                    log.info(f"Global data order indices saved to:\n'{self._global_indices_file}'")
        barrier()

    def reshuffle(self, epoch: Optional[int] = None, in_memory: bool = False, **kwargs):
        del kwargs
        if epoch is None:
            epoch = 1 if self._epoch is None else self._epoch + 1
        if epoch <= 0:
            raise ValueError(f"'epoch' must be at least 1, got {epoch}")
        self._epoch = epoch
        self.build_and_save_global_indices(in_memory=in_memory)

    def get_mock_batch(self) -> Dict[str, Any]:
<<<<<<< HEAD
        rng = torch.Generator(device=get_default_device(non_cuda=True))
=======
        rng = torch.Generator(device="cpu")
>>>>>>> 29a468d7
        rng.manual_seed(self.seed + self.dp_rank)
        num_instances = self.rank_batch_size // self.dataset.max_sequence_length
        input_ids = torch.randint(
            0,
            self.dataset.vocab_size,
            (num_instances, self.dataset.max_sequence_length),
            generator=rng,
        )
        return {"input_ids": input_ids}

    def _iter_batches(self) -> Iterable[Dict[str, Any]]:
        return torch.utils.data.DataLoader(
            _IterableDatasetWrapper(self),
            batch_size=None,
            num_workers=self.num_workers,
            pin_memory=self.target_device_type == "cuda" and self.num_workers > 0,
            prefetch_factor=self.prefetch_factor,
            persistent_workers=False,
            timeout=0,
        )

    def _get_dataset_item(self, idx: int) -> Dict[str, Any]:
        item = self.dataset[idx]
        if isinstance(item, dict):
            return dict(**item, index=idx)
        else:
            return {"input_ids": item, "index": idx}

    def _format_fname_from_fields(self, prefix: str, **fields) -> str:
        parts = [prefix]
        for key in sorted(fields):
            value = fields[key]
            if value is not None:
                parts.append(f"{key}{value}")
        return "_".join(parts)


class NumpyFSLDataLoader(NumpyDataLoaderBase):
    """
    A fixed sequence length :class:`DataLoaderBase` for use with a
    :class:`~olmo_core.data.numpy_dataset.NumpyFSLDataset`.
    """

    def __init__(
        self,
        dataset: NumpyFSLDataset,
        *,
        chunk_size: int = 1,
        **kwargs,
    ):
        assert chunk_size >= 1
        super().__init__(dataset, **kwargs)
        self.chunk_size = chunk_size
        assert isinstance(self.dataset, NumpyFSLDataset)
        if self.rank_batch_size % self.dataset.sequence_length != 0:
            raise OLMoConfigurationError(
                "rank batch size (in tokens) must be divisible by sequence length"
            )

    @property
    def total_size(self) -> int:
        """
        The total number of instances that the dataset will produce over the course of an epoch.
        """
        assert isinstance(self.dataset, NumpyFSLDataset)
        instances_per_batch = self.global_batch_size // self.dataset.sequence_length
        return instances_per_batch * (len(self.dataset) // instances_per_batch)

    @property
    def total_batches(self) -> int:
        assert isinstance(self.dataset, NumpyFSLDataset)
        return self.total_size // (self.global_batch_size // self.dataset.sequence_length)

    @property
    def _global_indices_file(self) -> Path:
        global_indices_fname = self._format_fname_from_fields(
            "global_indices",
            seed=self.seed if self.shuffle else None,
            epoch=self.epoch if self.shuffle else None,
            size=self.total_size,
            chunk=self.chunk_size if self.chunk_size > 1 else None,
        )
        return Path(self.work_dir) / f"{global_indices_fname}.npy"

    def _build_global_indices(self) -> np.ndarray:
        assert len(self.dataset) < np.iinfo(np.uint32).max

        rng: Optional[np.random.Generator] = None
        if self.shuffle:
            # Deterministically shuffle based on epoch and seed
            rng = get_rng(self.seed + self.epoch)

        indices: np.ndarray
        if self.chunk_size == 1:
            indices = np.arange(len(self.dataset), dtype=np.uint32)
            if rng is not None:
                rng.shuffle(indices)
        else:
            chunk_indices = np.arange(len(self.dataset) // self.chunk_size, dtype=np.uint32)
            if rng is not None:
                rng.shuffle(chunk_indices)
            indices = np.repeat(chunk_indices * self.chunk_size, self.chunk_size)
            indices = indices.reshape((-1, self.chunk_size)) + np.arange(
                0, self.chunk_size
            ).reshape((1, -1))
            indices = indices.reshape(-1)

        # Remove tail of data to make it evenly divisible.
        indices = indices[: self.total_size]
        return indices

    def _get_local_instance_indices(self, indices: np.ndarray) -> Iterable[int]:
        # NOTE: 'indices' are global instance indices.

        # Slice up by batch.
        assert isinstance(self.dataset, NumpyFSLDataset)
        instances_per_batch = self.global_batch_size // self.dataset.sequence_length
        # shape: (global num batches, global num instances per batch)
        indices = indices.reshape(-1, instances_per_batch)

        # Offset by the number of batches already processed.
        if self.batches_processed > 0:
            indices = indices[self.batches_processed :]

        # Slice batches by data loader worker rank to avoid duplicates.
        if (worker_info := self.worker_info) is not None:
            # Note that each data loading worker gathers a whole batch at a time, and the workers
            # are called round-robin by rank. So to slice these up in a way that preserves order, regardless
            # of the number of workers, we give worker 0 the first batch, worker 1 the second batch, etc.
            indices = indices[worker_info.id :: worker_info.num_workers]

        # Finally slice batches into micro batches for the local DP rank.
        indices = indices[:, self.dp_rank :: self.dp_world_size].reshape((-1,))

        return indices

    def state_dict(self) -> Dict[str, Any]:
        state_dict = super().state_dict()
        assert isinstance(self.dataset, NumpyFSLDataset)
        state_dict["dataset_type"] = str(NumpyDatasetType.fsl)
        state_dict["sequence_length"] = self.dataset.sequence_length
        state_dict["max_target_sequence_length"] = self.dataset.max_target_sequence_length
        return state_dict

    def load_state_dict(self, state_dict: Dict[str, Any]):
        super().load_state_dict(state_dict)
        # Account for change in batch size / sequence length.
        self.batches_processed = self.tokens_processed // self.global_batch_size
        log.info(
            f"Data loader will resume from batch {self.batches_processed}/{self.total_batches}"
        )

        assert isinstance(self.dataset, NumpyFSLDataset)
        if state_dict["dataset_type"] != NumpyDatasetType.fsl:
            raise RuntimeError(
                "Dataset type mismatch: attempting to restore state from a variable sequence length dataset "
                "into a fixed sequence length dataset"
            )

        if state_dict["max_target_sequence_length"] != self.dataset.max_target_sequence_length:
            raise RuntimeError(
                "Restoring an FSL dataset state with a different 'max_target_sequence_length' "
                "is not supported"
            )


class NumpyVSLDataLoader(NumpyDataLoaderBase):
    """
    A variable sequence length :class:`DataLoaderBase` for use with a :class:`~olmo_core.data.numpy_dataset.NumpyVSLDataset`.

    This implements a sequence length-based curriculum as introduced in
    `Dataset Decomposition: Faster LLM Training with Variable Sequence Length Curriculum
    <https://arxiv.org/pdf/2405.13226>`_.
    """

    def __init__(
        self,
        dataset: NumpyVSLDataset,
        **kwargs,
    ):
        super().__init__(dataset, **kwargs)
        self._batches_per_bucket: Optional[Tuple[Tuple[int, int], ...]] = None
        self._buckets: Optional[Tuple[int, ...]] = None
        self._bucket_indices: Optional[Dict[int, np.ndarray]] = None
        if not self.shuffle:
            log.warning("VSL curriculum will be ignored since shuffle=False")
        if self.rank_batch_size < max(self.buckets):
            raise OLMoConfigurationError(
                f"rank batch size ({self.rank_batch_size:,d}) is too small relative to "
                f"maximum sequence length ({max(self.buckets):,d})"
            )

    @property
    def buckets(self) -> Tuple[int, ...]:
        if self._buckets is None:
            self._buckets = tuple([seq_len for seq_len, _ in self.batches_per_bucket])
        return self._buckets

    @property
    def batches_per_bucket(self) -> Tuple[Tuple[int, int], ...]:
        if self._batches_per_bucket is None:
            assert isinstance(self.dataset, NumpyVSLDataset)
            self._batches_per_bucket = tuple(
                self.dataset.curriculum.batches_per_bucket(self.dataset, self.global_batch_size)
            )
        return self._batches_per_bucket

    @property
    def total_batches(self) -> int:
        return sum([batches for _, batches in self.batches_per_bucket])

    @property
    def _global_indices_file(self) -> Path:
        assert isinstance(self.dataset, NumpyVSLDataset)
        global_indices_fname = self._format_fname_from_fields(
            "global_batch_indices",
            seed=self.seed if self.shuffle else None,
            epoch=self.epoch if self.shuffle else None,
            bz=self.global_batch_size,
        )
        return (
            Path(self.work_dir)
            / f"dataset-{self.dataset.fingerprint}"
            / self.dataset.curriculum.short_str
            / f"{global_indices_fname}.npy"
        )

    def _bucket_indices_file(self, seq_len: int) -> Path:
        assert isinstance(self.dataset, NumpyVSLDataset)
        bucket_indices_fname = self._format_fname_from_fields(
            "instance_indices",
            bucket=seq_len,
            seed=self.seed if self.shuffle else None,
            epoch=self.epoch if self.shuffle else None,
        )
        return (
            Path(self.work_dir)
            / f"dataset-{self.dataset.fingerprint}"
            / self.dataset.curriculum.short_str
            / f"{bucket_indices_fname}.npy"
        )

    def _get_bucket_indices(self, seq_len: int) -> np.ndarray:
        assert isinstance(self.dataset, NumpyVSLDataset)
        bucket_indices = self.dataset.get_instance_bucket(seq_len)
        if self.shuffle:
            rng = get_rng(self.seed + self.epoch + seq_len)
            return rng.permutation(bucket_indices)
        else:
            return bucket_indices

    def build_and_save_global_indices(self, in_memory: bool = False):
        assert isinstance(self.dataset, NumpyVSLDataset)

        if in_memory:
            self._bucket_indices = {}
            for seq_len, num_instances in self.dataset.instances_per_bucket:
                bucket_indices = self._get_bucket_indices(seq_len)
                assert bucket_indices.shape[0] == num_instances
                self._bucket_indices[seq_len] = bucket_indices
        else:
            self._bucket_indices = None

        # We also need to build and save the bucket instance indices.
        if not in_memory and self.fs_local_rank == 0:
            for seq_len, num_instances in self.dataset.instances_per_bucket:
                bucket_indices_file = self._bucket_indices_file(seq_len)
                if bucket_indices_file.is_file():
                    log.info(
                        f"Using existing bucket indices file for bucket {seq_len}, seed {self.seed}, "
                        f"and epoch {self.epoch} at:\n'{bucket_indices_file}'"
                    )
                    continue

                log.info(
                    f"Saving bucket indices for bucket {seq_len}, seed {self.seed}, and epoch {self.epoch} "
                    f"to:\n'{bucket_indices_file}'..."
                )
                bucket_indices = self._get_bucket_indices(seq_len)
                assert bucket_indices.shape[0] == num_instances
                with memmap_to_write(
                    bucket_indices_file, shape=(num_instances,), dtype=np.uint32
                ) as bucket_indices_mmap:
                    bucket_indices_mmap[:] = bucket_indices

                log.info(f"Bucket indices saved to:\n'{bucket_indices_file}'")

            log.info(f"Using {self.dataset.curriculum} with {len(self.buckets)} buckets:")
            self.dataset.curriculum.log_buckets(
                self.dataset, self.global_batch_size, self.batches_per_bucket
            )

        super().build_and_save_global_indices(in_memory=in_memory)

    def _build_global_indices(self) -> np.ndarray:
        if self.shuffle:
            assert isinstance(self.dataset, NumpyVSLDataset)
            return self.dataset.curriculum.get_batch_indices(
                self.batches_per_bucket, self.seed + self.epoch
            )
        else:
            return np.arange(self.total_batches, dtype=np.uint32)

    def _get_local_instance_indices(self, indices: np.ndarray) -> Iterable[int]:
        # NOTE: 'indices' are *batch* indices at this point.

        # Start at the specified batch index.
        if self.batches_processed > 0:
            indices = indices[self.batches_processed :]

        # Slice the batch indices by data loader worker rank to avoid duplicates.
        if (worker_info := self.worker_info) is not None:
            # Note that each data loading worker gathers a whole batch at a time, and the workers
            # are called round-robin by rank. So to slice these up in a way that preserves order, regardless
            # of the number of workers, we give worker 0 the first batch, worker 1 the second batch, etc.
            indices = indices[worker_info.id :: worker_info.num_workers]

        for batch_index in indices:
            for instance_index in self._batch_index_to_local_instance_indices(batch_index):
                yield instance_index

    def _batch_index_to_local_instance_indices(self, batch_index: int) -> np.ndarray:
        bucket_seq_len, bucket_batch_index = self._batch_index_to_bucket_batch_index(batch_index)
        instances_per_batch = self.global_batch_size // bucket_seq_len
        instance_start_index = bucket_batch_index * instances_per_batch

        # Slice up by rank.
        instances_per_rank = instances_per_batch // self.dp_world_size
        instance_start_index += self.dp_rank * instances_per_rank
        instance_end_index = instance_start_index + instances_per_rank

        local_instance_indices: np.ndarray
        if self._bucket_indices is not None:
            local_instance_indices = self._bucket_indices[bucket_seq_len][
                instance_start_index:instance_end_index
            ]
        else:
            bucket_indices_file = self._bucket_indices_file(bucket_seq_len)
            local_instance_indices = load_array_slice(
                bucket_indices_file, instance_start_index, instance_end_index, np.uint32
            )

        assert (
            local_instance_indices.shape[0] == instances_per_rank
        ), f"Expected {instances_per_rank} instances, got {local_instance_indices.shape[0]}"

        return local_instance_indices

    def _batch_index_to_bucket_batch_index(self, batch_index: int) -> Tuple[int, int]:
        bucket_start_offset = 0
        bucket_end_offset = 0
        for seq_len, num_batches in self.batches_per_bucket:
            bucket_end_offset += num_batches
            if bucket_start_offset <= batch_index < bucket_end_offset:
                return seq_len, batch_index - bucket_start_offset
            bucket_start_offset += num_batches
        raise IndexError(f"Batch index '{batch_index}' out of bounds")

    def state_dict(self) -> Dict[str, Any]:
        state_dict = super().state_dict()
        assert isinstance(self.dataset, NumpyVSLDataset)
        state_dict["dataset_type"] = str(NumpyDatasetType.vsl)
        state_dict["vsl_curriculum"] = self.dataset.curriculum.short_str
        state_dict["max_sequence_length"] = self.dataset.max_sequence_length
        state_dict["min_sequence_length"] = self.dataset.min_sequence_length
        return state_dict

    def load_state_dict(self, state_dict: Dict[str, Any]):
        super().load_state_dict(state_dict)
        log.info(
            f"Data loader will resume from batch {self.batches_processed}/{self.total_batches}"
        )

        assert isinstance(self.dataset, NumpyVSLDataset)
        if state_dict["dataset_type"] != NumpyDatasetType.vsl:
            raise RuntimeError(
                "Dataset type mismatch: attempting to restore state from a fixed sequence length dataset "
                "into a variable sequence length dataset"
            )
        elif state_dict["vsl_curriculum"] != self.dataset.curriculum.short_str:
            raise RuntimeError(
                "Restoring dataset state with a different VSL curriculum is not supported"
            )
        elif state_dict["max_sequence_length"] != self.dataset.max_sequence_length:
            raise RuntimeError(
                "Restoring dataset state with a different 'max_sequence_length' is not supported"
            )
        elif state_dict["min_sequence_length"] != self.dataset.min_sequence_length:
            raise RuntimeError(
                "Restoring dataset state with a different 'min_sequence_length' is not supported"
            )


class _IterableDatasetWrapper(torch.utils.data.IterableDataset[Dict[str, Any]]):
    def __init__(self, data_loader: NumpyDataLoaderBase):
        self.data_loader = data_loader

    @property
    def dataset(self) -> NumpyDatasetBase:
        return self.data_loader.dataset

    @property
    def worker_info(self):
        return torch.utils.data.get_worker_info()

    def __iter__(self) -> Iterator[Dict[str, Any]]:
        """
        Iterate over the local rank+worker instances.
        """
        global_indices = self.data_loader.get_global_indices()

        num_threads = self.data_loader.num_threads
        if self.worker_info is None and self.data_loader.num_threads is None:
            # If `num_threads` hasn't been specified and we're not using multiprocessing we'll
            # try to guess a good number of threads.
            num_threads = 4

        # Potentially slice by threads.
        instance_iterator: Iterator[Dict[str, Any]]
        if num_threads:
            # In order to stay ahead of training the total queue size (sum across all threads)
            # should be bigger than the maximum number of instances per batch locally.
            max_instances_per_rank: int
            if isinstance(self.dataset, NumpyFSLDataset):
                max_instances_per_rank = (
                    self.data_loader.rank_batch_size // self.dataset.sequence_length
                )
            elif isinstance(self.dataset, NumpyVSLDataset):
                max_instances_per_rank = (
                    self.data_loader.rank_batch_size // self.dataset.min_sequence_length
                )
            else:
                raise NotImplementedError

            queue_size = math.ceil(max_instances_per_rank * 2 / num_threads)

            thread_generators = []
            for i in range(num_threads):
                # NOTE: `_get_local_instance_indices` might return an iterator, so we have to
                # create a unique one for each thread otherwise it would be exhausted prematurely
                # and give the wrong order.
                indices = self.data_loader._get_local_instance_indices(global_indices)
                generator = (
                    self.data_loader._get_dataset_item(int(idx))
                    for idx in islice(indices, i, None, num_threads)
                )
                thread_generators.append(
                    threaded_generator(
                        generator, maxsize=queue_size, thread_name=f"data thread {i}"
                    )
                )

            instance_iterator = roundrobin(*thread_generators)
        else:
            indices = self.data_loader._get_local_instance_indices(global_indices)
            instance_iterator = (self.data_loader._get_dataset_item(int(idx)) for idx in indices)

        return (
            self.data_loader.collator(batch)
            for batch in iter_batched(instance_iterator, self.data_loader.rank_batch_size)
        )


@dataclass
class NumpyDataLoaderConfig(Config):
    """
    A configuration class for building :class:`NumpyDataLoaderBase` data loaders.
    """

    global_batch_size: int
    seed: int
    work_dir: Optional[str] = None
    num_threads: Optional[int] = None
    num_workers: int = 0
    prefetch_factor: Optional[int] = None
    target_device_type: Optional[str] = None

    def build(
        self,
        dataset: NumpyDatasetBase,
        *,
        collator: Optional[DataCollator] = None,
        mesh: Optional[DeviceMesh] = None,
        dp_process_group: Optional[dist.ProcessGroup] = None,
    ) -> NumpyDataLoaderBase:
        """
        Construct the :class:`NumpyDataLoaderBase`.

        :param dataset: The dataset.
        :param mesh: An optional ``DeviceMesh`` that defines the data parallel dimensions. Ideally
            you should create this mesh using :func:`~olmo_core.distributed.parallel.build_device_mesh()`
            or equivalently :meth:`olmo_core.nn.transformer.TransformerConfig.build_mesh()`.
            Alternatively you can pass the ``dp_process_group`` instead.
        :param dp_process_group: The data parallel process group.
        """
        if self.work_dir is not None and not dataset.work_dir_set:
            dataset.work_dir = Path(self.work_dir)

        if dp_process_group is None and mesh is not None:
            dp_process_group = get_dp_process_group(mesh)

        dataset.prepare()

        data_loader = NumpyDataLoaderBase.wrap_numpy_dataset(
            dataset,
            global_batch_size=self.global_batch_size,
            collator=collator or DataCollator(pad_token_id=dataset.pad_token_id),
            work_dir=self.work_dir or dataset.work_dir,
            dp_world_size=get_world_size(dp_process_group),
            dp_rank=get_rank(dp_process_group),
            fs_local_rank=get_fs_local_rank(),
            seed=self.seed,
            num_threads=self.num_threads,
            num_workers=self.num_workers,
            prefetch_factor=self.prefetch_factor,
            target_device_type=self.target_device_type or get_default_device().type,
        )
        return data_loader<|MERGE_RESOLUTION|>--- conflicted
+++ resolved
@@ -434,11 +434,7 @@
         self.build_and_save_global_indices(in_memory=in_memory)
 
     def get_mock_batch(self) -> Dict[str, Any]:
-<<<<<<< HEAD
-        rng = torch.Generator(device=get_default_device(non_cuda=True))
-=======
         rng = torch.Generator(device="cpu")
->>>>>>> 29a468d7
         rng.manual_seed(self.seed + self.dp_rank)
         num_instances = self.rank_batch_size // self.dataset.max_sequence_length
         input_ids = torch.randint(
