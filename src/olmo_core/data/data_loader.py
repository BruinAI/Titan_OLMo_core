--- conflicted
+++ resolved
@@ -434,14 +434,7 @@
         self.build_and_save_global_indices(in_memory=in_memory)
 
     def get_mock_batch(self) -> Dict[str, Any]:
-<<<<<<< HEAD
-        generator_device = str(get_default_device())
-        if generator_device.startswith("cuda"):
-            generator_device = "cpu"    # GPUs can't random?
-        rng = torch.Generator(device=generator_device)
-=======
         rng = torch.Generator(device="cpu")
->>>>>>> 7ec9114e
         rng.manual_seed(self.seed + self.dp_rank)
         num_instances = self.rank_batch_size // self.dataset.max_sequence_length
         input_ids = torch.randint(
