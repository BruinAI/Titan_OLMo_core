import logging
from abc import ABCMeta, abstractmethod
from collections import OrderedDict, defaultdict
from dataclasses import dataclass
from fnmatch import fnmatch
from typing import (
    Any,
    Dict,
    Generic,
    Iterable,
    List,
    Optional,
    Set,
    Tuple,
    Type,
    TypeVar,
    Union,
    cast,
)

import torch
import torch.nn as nn

from ..config import Config
from ..exceptions import OLMoConfigurationError
from ..nn.mup import MuP
from ..utils import get_default_device, move_to_device

__all__ = [
    "OptimConfig",
    "OptimGroupOverride",
]

log = logging.getLogger(__name__)

Opt = TypeVar("Opt", bound=torch.optim.Optimizer)


@dataclass
class OptimGroupOverride(Config):
    params: List[str]
    """
    A list of fully qualified parameter names (FQNs) or wild card to match FQNs.
    """

    opts: Dict[str, Any]
    """
    Options to set in the corresponding param group.
    """


@dataclass
class OptimConfig(Config, Generic[Opt], metaclass=ABCMeta):
    """
    Base class for :class:`~torch.optim.Optimizer` configs.
    """

    group_overrides: Optional[List[OptimGroupOverride]] = None
    """
    Use this to pull out groups parameters into a separate param groups with their own options.
    """

    compile: bool = False
    """
    Compile the optimizer step.

    .. warning::
        Optimizer step compilation is still in beta and may not work with some optimizers.
        You could also see unexpected behavior and very poor performance when turning this feature
        on in the middle of a run that was previously trained without compiling the optimizer
        due to the LR being restored to a float instead of a tensor.
    """

    fixed_fields: Tuple[str, ...] = ("initial_lr",)
    """
    These are fields that should not be overridden by the value in a checkpoint after
    loading optimizer state.
    """

    @property
    def device(self) -> torch.device:
        return get_default_device()

    def _expand_param_globs(
        self,
        go: OptimGroupOverride,
        all_params: Dict[str, Any],
        frozen_param_names: Set[str],
        g_idx: int,
        strict: bool = True,
    ) -> OptimGroupOverride:
        param_names: List[str] = []
        for pattern in go.params:
            matches = 0
            for name in list(all_params.keys()):
                if fnmatch(name, pattern):
                    param_names.append(name)
                    matches += 1

            if matches == 0:
                for name in frozen_param_names:
                    if fnmatch(name, pattern):
                        log.warning(
                            f"optim group {g_idx} override pattern '{pattern}' matches a frozen parameter and will be ignored"
                        )
                        break
                else:
                    msg = f"optim group {g_idx} override pattern '{pattern}' does not match any parameters"
                    if strict:
                        raise OLMoConfigurationError(msg)
                    else:
                        log.warning(msg)

        return OptimGroupOverride(param_names, go.opts.copy())

    def build_groups(
        self, model: nn.Module, strict: bool = True, initial_lr: Optional[float] = None
    ) -> Union[Iterable[torch.Tensor], List[Dict[str, Any]]]:
        """
        Build parameters groups.

        :param model: The model to optimize.
        :param strict: If ``True`` an error is raised if a pattern in ``group_overrides`` doesn't
            match any parameter.
        """
        all_params: Dict[str, torch.Tensor] = OrderedDict()
        frozen_params: set = set()
        for n, p in model.named_parameters():
            if p.requires_grad:
                all_params[n] = p
            else:
                frozen_params.add(n)

        group_overrides = [
            self._expand_param_globs(go, all_params, frozen_params, g_idx, strict=strict)
            for g_idx, go in enumerate(self.group_overrides or [])
        ]

        # Treat no overrides as its own override group
        overriden_param_names = {name for go in group_overrides for name in go.params}
<<<<<<< HEAD
        default_override = OptimGroupOverride(list(all_params.keys() - overriden_param_names), {})
        group_overrides.append(default_override)

        named_mups = MuP.named_mups(model)
        # If muP is scaling LR up/down, create separate parameter groups based on the new LRs.
        if any(mup.lr_multiplier for _, mup in named_mups.items()):
            if initial_lr is None:
                raise OLMoConfigurationError("Initial LR must be provided for muP")

            new_group_overrides = []
            for go in group_overrides:
                params_name_by_mup_lr = defaultdict(list)
                for name in go.params:
                    lr = MuP.scale_lr(named_mups.get(name), go.opts.get("lr", initial_lr))
                    params_name_by_mup_lr[lr].append(name)

                new_group_overrides += [
                    OptimGroupOverride(param_names, {**go.opts, "lr": lr})
                    for lr, param_names in params_name_by_mup_lr.items()
                ]

            group_overrides = new_group_overrides

=======
        default_override = OptimGroupOverride(
            [name for name in all_params.keys() if name not in overriden_param_names], {}
        )
        group_overrides.append(default_override)

>>>>>>> 1c28c1db
        return [
            {"params": [all_params[param_name] for param_name in go.params], **go.opts}
            for go in group_overrides
            if len(go.params) > 0
        ]

    @classmethod
    @abstractmethod
    def optimizer(cls) -> Type[Opt]:
        """
        Get the optimizer class associated with this config.
        """
        raise NotImplementedError

    def build(self, model: nn.Module, strict: bool = True) -> Opt:
        """
        Build the optimizer.

        :param strict: If ``True`` an error is raised if a pattern in ``group_overrides`` doesn't
            match any parameter.
        """
        kwargs = self.as_dict()
        kwargs.pop("group_overrides")
        kwargs.pop("compile")
        kwargs.pop("fixed_fields")

        optim: torch.optim.Optimizer = self.optimizer()(
            self.build_groups(model, strict=strict, initial_lr=kwargs.get("lr")), **kwargs
        )

        # Set 'lr' and 'initial_lr' in each group if needed.
        fixed_fields_per_group: List[Dict[str, Any]] = [{} for _ in optim.param_groups]
        for fixed_fields, group in zip(fixed_fields_per_group, optim.param_groups):
            lr: Optional[float] = None
            if "lr" in group:
                lr = group["lr"]
            elif hasattr(self, "lr"):
                lr = getattr(self, "lr")

            if lr is not None:
                if self.compile:
                    # 'lr' should be a tensor.
                    group["lr"] = move_to_device(torch.tensor(lr), self.device)
                else:
                    group["lr"] = lr
                group.setdefault("initial_lr", lr)

            for k in self.fixed_fields:
                if k in group:
                    fixed_fields[k] = group[k]

        log.info(
            f"Building {self.optimizer().__name__} optimizer with {len(optim.param_groups)} param group(s)..."
        )
        for g_idx, group in enumerate(optim.param_groups):
            group_fields_list = "\n - ".join(
                [f"{k}: {v}" for k, v in optim.param_groups[g_idx].items() if k != "params"]
            )
            if group_fields_list:
                log.info(
                    f"Group {g_idx}, {len(group['params'])} parameter(s):\n - {group_fields_list}"
                )
            else:
                log.info(f"Group {g_idx}, {len(group['params'])} parameter(s)")

        if self.compile:
            log.info("Compiling optimizer step...")
            optim.step = torch.compile(optim.step)

        # Register hook to reset fixed fields after loading a checkpoint.
        def reset_fixed_fields(opt: torch.optim.Optimizer):
            for fixed_fields, group in zip(fixed_fields_per_group, opt.param_groups):
                group.update(fixed_fields)

        optim.register_load_state_dict_post_hook(reset_fixed_fields)

        return cast(Opt, optim)<|MERGE_RESOLUTION|>--- conflicted
+++ resolved
@@ -138,8 +138,9 @@
 
         # Treat no overrides as its own override group
         overriden_param_names = {name for go in group_overrides for name in go.params}
-<<<<<<< HEAD
-        default_override = OptimGroupOverride(list(all_params.keys() - overriden_param_names), {})
+        default_override = OptimGroupOverride(
+            [name for name in all_params.keys() if name not in overriden_param_names], {}
+        )
         group_overrides.append(default_override)
 
         named_mups = MuP.named_mups(model)
@@ -162,13 +163,6 @@
 
             group_overrides = new_group_overrides
 
-=======
-        default_override = OptimGroupOverride(
-            [name for name in all_params.keys() if name not in overriden_param_names], {}
-        )
-        group_overrides.append(default_override)
-
->>>>>>> 1c28c1db
         return [
             {"params": [all_params[param_name] for param_name in go.params], **go.opts}
             for go in group_overrides
