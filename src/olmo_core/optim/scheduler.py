--- conflicted
+++ resolved
@@ -78,17 +78,12 @@
 
     def __post_init__(self):
         if (self.warmup_fraction is None) == (self.warmup_steps is None):
-<<<<<<< HEAD
             raise OLMoConfigurationError(
                 "Either warmup_fraction or warmup_steps must be specified."
             )
         if self.warmup_fraction is not None and (
             self.warmup_fraction < 0 or self.warmup_fraction > 1
         ):
-=======
-            raise OLMoConfigurationError("Either warmup_fraction or warmup_steps must be specified.")
-        if self.warmup_fraction is not None and (self.warmup_fraction < 0 or self.warmup_fraction > 1):
->>>>>>> 0c6fc5d2
             raise OLMoConfigurationError("warmup_fraction must be between 0 and 1.")
 
         if (self.decay_fraction is None) == (self.decay_steps is None):
@@ -100,10 +95,7 @@
         self, initial_lr: Union[float, torch.Tensor], step: int, max_steps: int
     ) -> Union[float, torch.Tensor]:
         if self.warmup_steps is None:
-<<<<<<< HEAD
             assert self.warmup_fraction is not None
-=======
->>>>>>> 0c6fc5d2
             warmup_steps = round(max_steps * self.warmup_fraction)
         else:
             warmup_steps = self.warmup_steps
@@ -112,10 +104,7 @@
             return _linear_warmup(initial_lr, step, warmup_steps, self.warmup_min_lr)
 
         if self.decay_steps is None:
-<<<<<<< HEAD
             assert self.decay_fraction is not None
-=======
->>>>>>> 0c6fc5d2
             decay_steps = round(max_steps * self.decay_fraction)
         else:
             decay_steps = self.decay_steps
@@ -281,25 +270,17 @@
 
 
 def _linear_decay(
-<<<<<<< HEAD
     initial_lr: Union[float, torch.Tensor],
     step_from_end: int,
     decay_steps: int,
     decay_min_lr: float = 0.0,
-=======
-    initial_lr: Union[float, torch.Tensor], step_from_end: int, decay_steps: int, decay_min_lr: float = 0.0
->>>>>>> 0c6fc5d2
 ) -> Union[float, torch.Tensor]:
     if isinstance(initial_lr, float):  # not worth the potential host-device sync if it's a tensor
         assert 0 <= decay_min_lr < initial_lr
 
-<<<<<<< HEAD
     return (
         decay_min_lr + (initial_lr - decay_min_lr) * min(step_from_end, decay_steps) / decay_steps
     )
-=======
-    return decay_min_lr + (initial_lr - decay_min_lr) * min(step_from_end, decay_steps) / decay_steps
->>>>>>> 0c6fc5d2
 
 
 @dataclass
