--- conflicted
+++ resolved
@@ -2,13 +2,8 @@
 import warnings
 from abc import ABCMeta, abstractmethod
 from dataclasses import dataclass, field
-<<<<<<< HEAD
 from math import cos, pi, sqrt, ceil
-from typing import List, Optional, Union
-=======
-from math import cos, pi, sqrt
 from typing import TYPE_CHECKING, Any, Dict, List, Optional, Union
->>>>>>> 5bd90069
 
 import torch
 
