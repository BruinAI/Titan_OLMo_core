--- conflicted
+++ resolved
@@ -155,14 +155,9 @@
     2. but has shared, learned K and V matrices ad 
     """
 
-<<<<<<< HEAD
     def __init__(self, emb_dim = 16, n_layers = 2, 
-                 hidden_dim = 32, alpha = 0.999, 
-                 eta = 0.60, theta = 0.05, nu = 0.01,
+                 hidden_dim = 32, nu = 0.01,
                  use_global_sw = False, num_global_tokens = 0):
-=======
-    def __init__(self, emb_dim = 16, n_layers = 2, hidden_dim = 32, nu=.01, use_conv=False):
->>>>>>> eca3604b
         super().__init__()
 
         # Define the layers of the network
@@ -273,10 +268,7 @@
     def forward(self, x):
         if self.mlps_processor is None or self.mlp_states[-1] is None:
             raise RuntimeError("MLPs not initialized. Call init_mlp(batch_size) first.")
-<<<<<<< HEAD
-        
-        queries = normalize(self.silu(self.Q(x)))            
-=======
+
         queries = self.silu(self.Q(x))
         if self.use_conv:
             # Apply 1D depthwise-separable convolution
@@ -286,7 +278,6 @@
             queries = queries.transpose(1, 2)  # B, L, N -> B, N, L
         queries = normalize(queries) # Normalize after convolution
 
->>>>>>> eca3604b
         return functional_call(self.mlps_processor, self.mlp_states[-1], queries)
 
     @torch.compile()
