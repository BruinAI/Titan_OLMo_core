import torch
from torch import nn
import torch.nn.functional as F
from torch.func import functional_call
import torch.utils.checkpoint as cp
from typing import List
import regex as re


class ParallelMLPs(nn.Module):
    _mlp_index_regex = re.compile(r"\.(\d+)\.")

    """
    ParallelMLPs is a wrapper for multiple MLPs that allows for parallel processing of inputs with torch.compile.
    """
    def __init__(self, mlp_list: List[nn.Module], template_weights: nn.ParameterDict, memory_l2_weight: float):
        super().__init__()
        self.mlps = nn.ModuleList(mlp_list)
        self.reset_weights_from_template(template_weights)
        self.name_to_batch_idx = {  # the index of the MLP the param is from which = its batch index
            name: self.get_name_idx(name) for name, _ in self.named_parameters()
        }
        self.l2_factor = 1.0 - 2 * memory_l2_weight  # factor to apply to the memory weights

    @staticmethod
    def get_name_idx(name: str) -> int:
        if idx := ParallelMLPs._mlp_index_regex.search(name):
            return int(idx.group(1))
        raise ValueError(f"Parameter name {name} does not match expected format.")
    
    @staticmethod
    @torch.compile()
    def soft_sqrt_clip(g: torch.Tensor, eps=1e-8) -> torch.Tensor:
        if g is None:
            return g
        norm = g.norm()
        if norm <= 1.0:
            return g
        return g / torch.sqrt(norm + eps)

    @staticmethod
    @torch.compile()
    def scaled_root_excess_norm(g: torch.Tensor, alpha=5, eps=1e-8) -> torch.Tensor:
        """
        Soft clipping function such that g is rescale to have a norm of:
            2 * alpha * (sqrt(1 + ||g|| / (alpha + eps)) - 1)
        """
        if g is None:
            return g
        norm = g.norm()
        final_norm = 2 * alpha * (torch.sqrt(1 + norm / (alpha + eps)) - 1)
        return g * (final_norm / (norm + eps)) if norm > 0 else g

    def forward(self, x: torch.Tensor) -> torch.Tensor:
        if x.shape[0] != len(self.mlps):
            raise ValueError(
                f"Input batch size {x.shape[0]} must match the number of MLPs {len(self.mlps)}"
            )
        outputs = [self.mlps[i](x[i]) for i in range(x.shape[0])]
        return torch.stack(outputs, dim=0) + x  # residual connection
    
    # def forward(self, x: torch.Tensor) -> torch.Tensor:
    #     if x.shape[0] != len(self.mlps):
    #         raise ValueError(f"Input batch size {x.shape[0]} must match the number of MLPs {len(self.mlps)}")
        
    #     # Debug: Check input for extreme values
    #     if torch.isnan(x).any():
    #         raise ValueError("Input x contains NaN")
    #     if torch.isinf(x).any():
    #         raise ValueError("Input x contains Inf")
        
    #     # Check for extreme values that might cause numerical issues
    #     x_min, x_max = x.min(), x.max()
    #     if x_max > 1e10 or x_min < -1e10:
    #         print(f"WARNING: Input x has extreme values: min={x_min}, max={x_max}")
        
    #     outputs = []
    #     for i in range(x.shape[0]):
    #         single_input = x[i]
            
    #         # Debug single input
    #         if torch.isnan(single_input).any():
    #             raise ValueError(f"Input x[{i}] contains NaN")
    #         if torch.isinf(single_input).any():
    #             raise ValueError(f"Input x[{i}] contains Inf")
                
    #         try:
    #             single_output = self.mlps[i](single_input)
                
    #             # Debug single output
    #             if torch.isnan(single_output).any():
    #                 print(f"ERROR: MLP {i} produced NaN output")
    #                 print(f"  Input stats: min={single_input.min()}, max={single_input.max()}, mean={single_input.mean()}, std={single_input.std()}")
                    
    #                 # Debug each layer in the MLP
    #                 temp_x = single_input
    #                 for j, layer in enumerate(self.mlps[i]):
    #                     temp_x = layer(temp_x)
    #                     if torch.isnan(temp_x).any():
    #                         print(f"  Layer {j} ({type(layer).__name__}) produced NaN")
    #                         print(f"    Input to this layer: min={temp_x.min()}, max={temp_x.max()}")
    #                         break
    #                     else:
    #                         print(f"  Layer {j} ({type(layer).__name__}) OK: min={temp_x.min()}, max={temp_x.max()}")
                    
    #                 raise ValueError(f"MLP {i} produced NaN output")
                
    #             if torch.isinf(single_output).any():
    #                 raise ValueError(f"MLP {i} produced Inf output")
                    
    #             outputs.append(single_output)
                
    #         except Exception as e:
    #             print(f"Error in MLP {i}: {e}")
    #             print(f"  Input shape: {single_input.shape}")
    #             print(f"  Input stats: min={single_input.min()}, max={single_input.max()}")
    #             raise
        
    #     stacked_outputs = torch.stack(outputs, dim=0)
        
    #     # Debug the residual connection
    #     if torch.isnan(stacked_outputs).any():
    #         raise ValueError("Stacked outputs contain NaN before residual")
        
    #     final_output = stacked_outputs + x
        
    #     if torch.isnan(final_output).any():
    #         print("ERROR: Final output contains NaN after residual connection")
    #         print(f"  stacked_outputs stats: min={stacked_outputs.min()}, max={stacked_outputs.max()}")
    #         print(f"  x stats: min={x.min()}, max={x.max()}")
    #         raise ValueError("Final output contains NaN after residual connection")
        
    #     return final_output
    
    @torch.compile()
    def calculate_coeffs(self, beta_vecs, eta_vecs, theta_vecs):
        # ---------------------------------------------------------
        eps = 1e-7
        beta_vecs = beta_vecs.clamp(min=eps, max=1.0 - eps)
        eta_vecs  = eta_vecs.clamp(min=eps, max=1.0 - eps)
        
        # ---------- prefix / suffix cumulative products ----------
        p_prefix = beta_vecs.cumprod(1)                                 # p_t  = β_0⋯β_t: B, T
        p_suffix = beta_vecs.flip(1).cumprod(1).flip(1)                 # β_t⋯β_{T-1}, B: T

        q_prefix = eta_vecs.cumprod(1)                                  # q_t  = η_0⋯η_t: B, T
        q_suffix = eta_vecs.flip(1).cumprod(1).flip(1)                  # η_t⋯η_{T-1}: B, T

        p_T = p_prefix[:, -1]                                           # final p_T:  B
        q_T = q_prefix[:, -1]                                           # final q_T:  B

        # ---------- w_k  (shape: T) ----------
        w = (p_suffix / beta_vecs + eps) * q_prefix                           # β^{T-1-k} · η^{k+1}: B, T

        # ---------- A_T (scalar) ----------
        A_T = w.sum(dim=1)                                              # A_T:  B

        # ---------- B_{T,j}  (shape: T) ----------
        partial_sum = w.flip(1).cumsum(dim=1).flip(1)                   # Σ_{k=j}^{T-1} w_k: B, T
        B_coeffs = theta_vecs * partial_sum / (q_prefix + eps)         # −θ · B_{T,j}: B, T

        # ---------- D_{T,j}  (shape: T) ----------
        D_coeffs = theta_vecs * q_suffix                                # −θ · D_{T,j}: B, T

        return p_T, q_T, A_T, B_coeffs.unsqueeze(-1), D_coeffs.unsqueeze(-1)
    
    # @torch.compile()
    def update_memory(self, current_params, surprises, keys, values, beta_vecs, eta_vecs, theta_vecs, ckpt_memory=True, audit_grad=True):
        with torch.enable_grad():  # Enable gradients for this specific block
            new_params = {}
            
            # ================================================================
            # Recurrence definitions (for context)
            # --------------------------------------------------------
            #   S_t = η_t · S_{t-1} − θ_t · u_t
            #   M_t = (1 − α_t) · M_{t-1} + S_t
            # --------------------------------------------------------
            # Closed-form coefficients
            # --------------------------------------------------------
            #   p_t              = ∏_{i=0}^{t} β_i
            #   q_t              = ∏_{i=0}^{t} η_i
            #
            #   w_k              =  (∏_{i=k+1}^{T-1} β_i) · (∏_{i=0}^{k} η_i)
            #                    =  β_{k+1} β_{k+2} … β_{T-1} · η_0 η_1 … η_k
            #
            #   A_T              =  Σ_{k=0}^{T-1} w_k
            #
            #   B_{T,j}          =  (Σ_{k=j}^{T-1} w_k) · q_j⁻¹
            #   D_{T,j}          =  q_T · q_j⁻¹
            #
            #   M_T (param)      =  p_T·M_0  +  A_T·S_0  −  Σ_j θ·B_{T,j}·u_j
            #   S_T (surprise)   =  q_T·S_0  −  Σ_j θ·D_{T,j}·u_j
            # ================================================================
            p_T, q_T, A_T, B_coeffs, D_coeffs = self.calculate_coeffs(beta_vecs, eta_vecs, theta_vecs)

            if ckpt_memory:
                # Using checkpointing to save memory (recomputes forward pass during back-prop instead of storing all activations)
                def _fwd(keys):
                    return functional_call(self, current_params, keys)
                outputs = cp.checkpoint(_fwd, keys.detach().requires_grad_(), use_reentrant=False)
            else:
                outputs = functional_call(self, current_params, keys)
            
            # assert not torch.isnan(outputs).any(), "Outputs contain NaN values, which is unexpected."
            # assert not torch.isinf(outputs).any(), "Outputs contain NaN or Inf values, which is unexpected."
            sqerr = (outputs - values).pow(2)  # squared error
            #if not self.training:
            #    print(outputs, values)
            
            input_params = tuple(current_params.values())
            mem_grads = torch.autograd.grad(
                outputs=sqerr, inputs=input_params, grad_outputs=B_coeffs.expand_as(sqerr), 
                allow_unused=True, retain_graph=True
            )
            
            
            surp_grads = torch.autograd.grad(
                outputs=sqerr, inputs=input_params, grad_outputs=D_coeffs.expand_as(sqerr), 
                allow_unused=True
            )
            
            if audit_grad:
                # Log L2 norm of mem_grads
                mem_grad_norms = []
                for i, grad in enumerate(mem_grads):
                    if grad is not None:
                        norm = grad.norm().item()
                        mem_grad_norms.append(norm)
                        if torch.isnan(grad).any():
                            print(f"NaN detected in mem_grad[{i}] with norm {norm}")
                        elif norm > 1000:
                            print(f"Large gradient detected in mem_grad[{i}] with norm {norm}")
                
                print(f"Memory gradient norms: {mem_grad_norms}")
                
                # Log L2 norm of surp_grads
                surp_grad_norms = []
                for i, grad in enumerate(surp_grads):
                    if grad is not None:
                        norm = grad.norm().item()
                        surp_grad_norms.append(norm)
                        if torch.isnan(grad).any():
                            print(f"NaN detected in surp_grad[{i}] with norm {norm}")
                        elif norm > 1000:
                            print(f"Large gradient detected in surp_grad[{i}] with norm {norm}")
                
                print(f"Surprise gradient norms: {surp_grad_norms}")
                
                # Log B_coeffs and D_coeffs stats
                print(f"B_coeffs stats - Min: {B_coeffs.min().item():.6f}, Max: {B_coeffs.max().item():.6f}, Mean: {B_coeffs.mean().item():.6f}")
                print(f"D_coeffs stats - Min: {D_coeffs.min().item():.6f}, Max: {D_coeffs.max().item():.6f}, Mean: {D_coeffs.mean().item():.6f}")

            # clip norms
            clip_mem_g = 5
            clip_sur_g = 10
            clip_w = 20
            
            # mem_grads = [self.soft_sqrt_clip(g) if g is not None else g for g in mem_grads]
            # mem_grads = [nn.utils.clip_grad_norm_(g, clip_g) if g is not None else g for g in mem_grads]
            mem_grads = [self.scaled_root_excess_norm(g, clip_mem_g) if g is not None else g for g in mem_grads]
            surp_grads = [self.scaled_root_excess_norm(g, clip_sur_g) if g is not None else g for g in surp_grads]

            # p_T * M_0 + A_T[idx] * S_0 + gradient_term
            def update_param(name, grad):
                if grad is None:
                    return current_params[name].detach().clone().requires_grad_(True)
                idx = self.name_to_batch_idx[name]
                orig_param = current_params[name]  # (*param_shape)
                surprise = surprises.get(name, torch.zeros_like(orig_param))
                # M_T (param) = p_T·M_0 + A_T·S_0 − Σ_j θ·B_{T,j}·u_j
                orig_weight_coeff = p_T[idx] * self.l2_factor
                new_param = orig_weight_coeff * orig_param + A_T[idx] * surprise - grad
                return new_param.detach().clamp(-clip_w, clip_w).requires_grad_(True)

            # q_T * S_0 - Σ_j θ·D_{T,j}·u_j
            def update_surprise(name, grad):
                if grad is None:
                    return torch.zeros_like(current_params[name]).detach()
                idx = self.name_to_batch_idx[name]
                old_surprise = surprises.get(name, torch.zeros_like(current_params[name]))
                # S_T (surprise) = q_T·S_0 − Σ_j θ·D_{T,j}·u_j
                new_surprise = q_T[idx] * old_surprise - grad
                return new_surprise.detach().clamp(-clip_w, clip_w)

            new_params = {
                name: update_param(name, grad)
                for name, grad in zip(current_params.keys(), mem_grads)
            }

            surprises = {
                name: update_surprise(name, grad)
                for name, grad in zip(current_params.keys(), surp_grads)
            }

            mse = sqerr.sum(dim=-1).mean()
            return surprises, mse, new_params
        
    def reset_weights_from_template(self, template_weights: nn.ParameterDict):
        """
        Copies the learned template weights to all MLP instances.
        This is used for resetting the MLPs to their learned base state.
        Hooks are NOT re-registered here.
        """
        with torch.no_grad(): # Ensure this operation is not tracked by autograd
            for mlp_instance in self.mlps:
                for name, param_instance in mlp_instance.named_parameters():
                    clean_name = name.replace('.', '_')
                    if clean_name in template_weights:
                        param_instance.data.copy_(template_weights[clean_name].data)
                    else:
                        # This case implies a mismatch if it occurs after successful initialization.
                        raise KeyError(
                            f"Instance parameter {name} (cleaned: {clean_name}) not found in template weights "
                            f"during reset. Ensure MLP structures remain consistent."
                        )


class NeuralMemory(nn.Module):
    """
    Neural Memory Module Requirements:
    1. can have any amount of mlp layers with same hyperparameters
    2. but has shared, learned K and V matrices ad 
    """

    def __init__(self, emb_dim = 16, n_layers = 2, 
<<<<<<< HEAD
                 hidden_dim = 32, nu = 0.001, l2_memory_weight = 0.,
=======
                 hidden_dim = 32, nu = 0.001, l2_memory_weight = 0.00,
>>>>>>> 2673d65b
                 use_global_sw = False, num_global_tokens = 0,
                 use_conv=False, retrieve_layer=True,
                 audit_grad=False):
        super().__init__()

        # Define the layers of the network
        self.emb_dim = emb_dim
        self.n_layers = n_layers
        self.hidden_dim = hidden_dim
        self.mlps_processor: nn.Module | None = None  # placeholder until MLPs init
        self.mlp_states = []
        self.surprise = {}
        self.mlp_template_weights = self.init_mlp_template_weights()
        self.mlp_reset = True
        self.nu = nu
        self.l2_memory_weight = l2_memory_weight
        self.use_conv = use_conv
        self.retrieve_layer = retrieve_layer
        self.audit_grad = audit_grad

        self.K = nn.Linear(emb_dim, emb_dim, bias = False)  # Mapping to keys
        self.Q = nn.Linear(emb_dim, emb_dim, bias = False)  # Mapping to queries
        self.V = nn.Linear(emb_dim, emb_dim, bias = False)  # Mapping to values
        if self.retrieve_layer:
            self.retrieve_to_gate = nn.Linear(emb_dim, emb_dim)  # Mapping to retrieve gate

        torch.nn.init.normal_(self.K.weight, mean=0.0, std=0.02)
        torch.nn.init.normal_(self.V.weight, mean=0.0, std=0.02)
        torch.nn.init.normal_(self.Q.weight, mean=0.0, std=0.02)
        if self.retrieve_layer:
            torch.nn.init.normal_(self.retrieve_to_gate.weight, mean=0.0, std=0.02)

        self.alpha = nn.Linear(emb_dim, 1, bias=True)
        self.eta = nn.Linear(emb_dim, 1, bias=True)
        self.theta = nn.Linear(emb_dim, 1, bias=True)

        torch.nn.init.normal_(self.alpha.weight, mean=0.0, std=0.02)
        torch.nn.init.normal_(self.eta.weight, mean=0.0, std=0.02)
        torch.nn.init.normal_(self.theta.weight, mean=0.0, std=0.02)

        # Initialize bias terms to -4.5 (sigmoid(-3.5)=0.01)
        with torch.no_grad():
            self.alpha.bias.fill_(-3) # alpha needs to be close to 0: beta = 1 - alpha close to 1
            self.eta.bias.fill_(2) # eta needs to be close to 1 for proper momentum
            self.theta.bias.fill_(-5) # theta needs to be close to 0 for low learning rate

        self.silu = nn.SiLU()
        self.sigmoid = nn.Sigmoid()

        if self.use_conv:
            # Depthwise-separable convolutions
            self.conv_q = nn.Conv1d(emb_dim, emb_dim, kernel_size=3, padding='same', groups=emb_dim, bias=False)
            self.conv_k = nn.Conv1d(emb_dim, emb_dim, kernel_size=3, padding='same', groups=emb_dim, bias=False)
            self.conv_v = nn.Conv1d(emb_dim, emb_dim, kernel_size=3, padding='same', groups=emb_dim, bias=False)

            torch.nn.init.normal_(self.conv_q.weight, mean=0.0, std=0.02)
            torch.nn.init.normal_(self.conv_k.weight, mean=0.0, std=0.02)
            torch.nn.init.normal_(self.conv_v.weight, mean=0.0, std=0.02)

        self.use_global_sw = use_global_sw
        self.num_global_tokens = num_global_tokens
        
        if self.use_global_sw and self.num_global_tokens > 0:
            self.persistent_tokens = nn.Parameter(
            torch.empty(self.num_global_tokens, self.emb_dim)
            )
            torch.nn.init.normal_(self.persistent_tokens, mean=0.0, std=0.1)

        self.surprise = {}

    def build_mlp(self):
        """
        Build the MLP layers based on the specified architecture.
        This function is called during initialization to set up the MLP layers.
        """
        # Define the layers of the network
        if self.n_layers == 1:
            layers: List[nn.Module] = [nn.Linear(self.emb_dim, self.emb_dim)]
        else:
            layers: List[nn.Module] = [
                nn.Linear(self.emb_dim, self.hidden_dim),
                nn.LayerNorm(self.hidden_dim),
                nn.SiLU(),
            ]
            for k in range(self.n_layers - 2):
                layers += [
                    nn.Linear(self.hidden_dim, self.hidden_dim),
                    nn.LayerNorm(self.hidden_dim),
                    nn.SiLU(),
                ]
            layers.append(nn.Linear(self.hidden_dim, self.emb_dim))
        layers.append(nn.LayerNorm(self.emb_dim, eps=1e-4))  # Layer normalization
        return nn.Sequential(*layers)

    def get_mlp_params(self):
        return {
            name.replace('_orig_mod.', ''): param.clone().detach().requires_grad_(True)
            for name, param in self.mlps_processor.named_parameters()  # type: ignore
        }

    # Ideally only called once, compiling slows it down, pad inputs instead
    def init_mlp(self, batch_size):
        del self.mlps_processor
        device = next(self.parameters()).device
        mlps = []
        for i in range(batch_size):
            mlp = self.build_mlp().to(device)  # build the mlp
            mlps.append(mlp)  # adding the mlp to the list
        parallel_mlps = ParallelMLPs(mlps, self.mlp_template_weights, memory_l2_weight=self.l2_memory_weight).to(device)  # type: ignore
        self.mlps_processor = torch.compile(parallel_mlps, mode="reduce-overhead")  # type: ignore
        # self.mlps_processor = parallel_mlps

        self.mlp_states.append(self.get_mlp_params())

    def reset_mlps(self):
        self.mlp_reset = True
        if self.mlps_processor is not None:
            self.mlps_processor.reset_weights_from_template(self.mlp_template_weights)  # type: ignore
            del self.mlp_states[:]
            self.mlp_states = [self.get_mlp_params()]
            self.surprise.clear()

    def retrieve(self, x):
        return self.forward(x)

    def forward(self, x):
        if self.mlps_processor is None or self.mlp_states[-1] is None:
            raise RuntimeError("MLPs not initialized. Call init_mlp(batch_size) first.")

        queries = self.silu(self.Q(x))
        if self.use_conv:
            # Apply 1D depthwise-separable convolution
            # Input to Conv1d: (B, N, L), current shape: (B, L, N)
            queries = queries.transpose(1, 2)  # B, N, L -> B, L, N
            queries = self.conv_q(queries)
            queries = queries.transpose(1, 2)  # B, L, N -> B, N, L
        queries = F.normalize(queries, eps=1e-8) # Normalize after convolution

        outputs = functional_call(self.mlps_processor, self.mlp_states[-1], queries)
        if not self.retrieve_layer:
            return outputs
        # transform retrieved memory to sigmoid gate inputs (not needed, but more intuitive imo)
        outputs = self.retrieve_to_gate(outputs)
        return outputs

    # @torch.compile()
    def update(self, x):
        if self.mlps_processor is None or self.mlp_states[-1] is None:
            raise RuntimeError("MLPs not initialized. Call init_mlp(batch_size) first.")
        
        self.mlp_reset = False
        z = x.detach()
           
        # NOT SURE IF THIS SHOULD GO BEFORE OR AFTER THE DETATCH
        
        if self.use_global_sw and self.num_global_tokens > 0:
            # Add batch dimension [num_global_tokens, emb_dim] -> [1, num_global_tokens, emb_dim]
            repeated_persistent_tokens = self.persistent_tokens.unsqueeze(0)
            
            # Expand to match batch size [1, num_global_tokens, emb_dim] -> [batch_size, num_global_tokens, emb_dim]
            repeated_persistent_tokens = repeated_persistent_tokens.expand(z.shape[0], -1, -1)
            
            # Concatenate with input along sequence dimension
            z = torch.cat([repeated_persistent_tokens, z], dim=1)

        # Evaluate the corresponding keys and values
        keys = self.silu(self.K(z))
        values = self.silu(self.V(z))

        if self.use_conv:
            # Apply 1D depthwise-separable convolution to keys
            # B, N, L -> B, L, N
            keys = keys.transpose(1, 2)
            values = values.transpose(1, 2)

            keys = self.conv_k(keys)
            values = self.conv_v(values)

            # B, L, N -> B, N, L
            keys = keys.transpose(1, 2)
            values = values.transpose(1, 2)
        
        keys = F.normalize(keys, eps=1e-8)
        values = F.normalize(values, eps=1e-8)

        # Computing β, η, & θ vectors which are gated between 0 and 1: B, N, D -> B, N
        beta_vec = 1 - self.sigmoid(self.alpha(keys)).squeeze(-1)  # (B, N)
        eta_vec = self.sigmoid(self.eta(keys)).squeeze(-1)  # (B, N)
        theta_vec = self.sigmoid(self.theta(keys)).squeeze(-1)  # (B, N)

        self.surprise, losses, next_mlp_params = self.mlps_processor.update_memory(  # type: ignore
            self.mlp_states[-1], self.surprise, keys, values, beta_vec, eta_vec, theta_vec, audit_grad = self.audit_grad
        )
        if self.training:
            self.mlp_states.append(next_mlp_params)
        return losses

    def init_mlp_template_weights(self, seed=42):
        reference_mlp = self.build_mlp()
        template_weights = nn.ParameterDict()
        with torch.no_grad():
            torch.manual_seed(seed)
            for name, param_to_copy in reference_mlp.named_parameters():
                # Sanitize name for ParameterDict key, e.g., 'layers.0.weight' -> 'layers_0_weight'
                clean_name = name.replace('.', '_')
                # Create new parameters for the template
                new_param = nn.Parameter(torch.empty_like(param_to_copy.data))
                
                # Initialize the template parameters (e.g., normal distribution)
                # This initialization is for the *learnable template*.
                # Adjust mean and std as needed, or use other init functions.
                # if "weight" in name:
                #     torch.nn.init.normal_(new_param.data, mean=0, std=0.02)
                # elif "bias" in name: # Bias exists but is None (e.g. bias=False in Linear)
                #     torch.nn.init.zeros_(new_param.data) # Or some other default
                # else: # Fallback for other params
                #     raise ValueError(f"Unexpected parameter name: {name}")
                
                module_idx_str = name.split('.')[0]
                parent_module = None
                if module_idx_str.isdigit() and int(module_idx_str) < len(reference_mlp):
                    parent_module = reference_mlp[int(module_idx_str)]
                
                param_type = name.split('.')[-1] # "weight" or "bias"
                if param_type == "weight":
                    if isinstance(parent_module, nn.LayerNorm):
                        torch.nn.init.ones_(new_param.data)  # LayerNorm weight (gamma)
                    elif isinstance(parent_module, nn.Linear):
                        # Kaiming He initialization for Linear layers
                        torch.nn.init.kaiming_normal_(new_param.data, mode='fan_in', nonlinearity='relu')
                        # Alternative: torch.nn.init.normal_(new_param.data, mean=0, std=0.02)
                    else:
                        # Fallback for other types of weights if MLP structure changes
                        torch.nn.init.normal_(new_param.data, mean=0, std=0.02)
                elif param_type == "bias":
                    # For both LayerNorm and Linear biases
                    torch.nn.init.zeros_(new_param.data)
                else:
                    # This case should ideally not be hit if all params are standard 'weight' or 'bias'
                    raise ValueError(f"Unexpected parameter name structure: {name}")
                
                
                # new param with no gradients
                template_weights[clean_name] = new_param.detach()
        del reference_mlp
        return template_weights

    @torch.compile()
    def train_initial_mlp(self):
        """
        Aggregate parameters from every stored MLP state and update the
        shared template weights via an exponential moving-average.
        """
        num_states = len(self.mlp_states)
        if num_states == 0:
            return

        mlp_sums: dict[str, torch.Tensor] = {}
        with torch.no_grad():
            for state in self.mlp_states:
                for name, param in state.items():
                    match = ParallelMLPs._mlp_index_regex.search(name)
                    if match is None:
                        raise ValueError(f"Parameter name {name} does not match expected format.")
                    clean_name = name[match.end():].replace('.', '_')

                    if not torch.isfinite(param).all():
                        raise ValueError(f"Parameter {name} contains NaN or Inf values.")

                    if clean_name not in mlp_sums:
                        mlp_sums[clean_name] = param.detach().clone()  # initializing with clone for running sum
                    else:
                        mlp_sums[clean_name].add_(param.detach())  # accumulate in‑place

            for clean_name, summed_param in mlp_sums.items():
                if clean_name not in self.mlp_template_weights:
                    raise AssertionError(f"Parameter {clean_name} not found in template weights.")

                avg_param = summed_param / num_states
                template_weight = self.mlp_template_weights[clean_name]

                new_weight = (1.0 - self.nu) * template_weight + self.nu * avg_param
                if not torch.isfinite(new_weight).all():
                    raise ValueError(f"Updated weight for {clean_name} contains NaN or Inf values.")

                template_weight.data.copy_(new_weight)  # copy into Parameter to preserve state‑dict link<|MERGE_RESOLUTION|>--- conflicted
+++ resolved
@@ -323,11 +323,7 @@
     """
 
     def __init__(self, emb_dim = 16, n_layers = 2, 
-<<<<<<< HEAD
-                 hidden_dim = 32, nu = 0.001, l2_memory_weight = 0.,
-=======
                  hidden_dim = 32, nu = 0.001, l2_memory_weight = 0.00,
->>>>>>> 2673d65b
                  use_global_sw = False, num_global_tokens = 0,
                  use_conv=False, retrieve_layer=True,
                  audit_grad=False):
