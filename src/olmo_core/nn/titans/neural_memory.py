--- conflicted
+++ resolved
@@ -50,110 +50,6 @@
         norm = g.norm()
         final_norm = 2 * alpha * (torch.sqrt(1 + norm / (alpha + eps)) - 1)
         return g * (final_norm / (norm + eps)) if norm > 0 else g
-<<<<<<< HEAD
-    
-    @staticmethod
-    @torch.compile()
-    def element_wise_scaled_root_excess(g: torch.Tensor, alpha=5, eps=1e-8) -> torch.Tensor:
-        """
-        Apply the scaled root excess transformation element-wise to each value in the tensor.
-        Formula for each element x: 2 * alpha * (sqrt(1 + |x| / (alpha + eps)) - 1) * sign(x)
-        """
-        if g is None:
-            return g
-        
-        # Get the signs of each element
-        signs = torch.sign(g)
-        
-        # Get absolute values
-        abs_values = torch.abs(g)
-        
-        # Apply the transformation element-wise
-        transformed = 2 * alpha * (torch.sqrt(1 + abs_values / (alpha + eps)) - 1)
-        
-        # Restore the original signs
-        return transformed * signs
-
-    # def forward(self, x: torch.Tensor) -> torch.Tensor:
-    #     if x.shape[0] != len(self.mlps):
-    #         raise ValueError(
-    #             f"Input batch size {x.shape[0]} must match the number of MLPs {len(self.mlps)}"
-    #         )
-    #     outputs = [self.mlps[i](x[i]) for i in range(x.shape[0])]
-    #     return torch.stack(outputs, dim=0) + x  # residual connection
-    
-    def forward(self, x: torch.Tensor) -> torch.Tensor:
-        if x.shape[0] != len(self.mlps):
-            raise ValueError(f"Input batch size {x.shape[0]} must match the number of MLPs {len(self.mlps)}")
-        
-        # Debug: Check input for extreme values
-        if torch.isnan(x).any():
-            raise ValueError("Input x contains NaN")
-        if torch.isinf(x).any():
-            raise ValueError("Input x contains Inf")
-        
-        # Check for extreme values that might cause numerical issues
-        x_min, x_max = x.min(), x.max()
-        if x_max > 1e10 or x_min < -1e10:
-            print(f"WARNING: Input x has extreme values: min={x_min}, max={x_max}")
-        
-        outputs = []
-        for i in range(x.shape[0]):
-            single_input = x[i]
-            
-            # Debug single input
-            if torch.isnan(single_input).any():
-                raise ValueError(f"Input x[{i}] contains NaN")
-            if torch.isinf(single_input).any():
-                raise ValueError(f"Input x[{i}] contains Inf")
-                
-            try:
-                single_output = self.mlps[i](single_input)
-                
-                # Debug single output
-                if torch.isnan(single_output).any():
-                    print(f"ERROR: MLP {i} produced NaN output")
-                    print(f"  Input stats: min={single_input.min()}, max={single_input.max()}, mean={single_input.mean()}, std={single_input.std()}")
-                    
-                    # Debug each layer in the MLP
-                    temp_x = single_input
-                    for j, layer in enumerate(self.mlps[i]):
-                        temp_x = layer(temp_x)
-                        if torch.isnan(temp_x).any():
-                            print(f"  Layer {j} ({type(layer).__name__}) produced NaN")
-                            print(f"    Input to this layer: min={temp_x.min()}, max={temp_x.max()}")
-                            break
-                        else:
-                            print(f"  Layer {j} ({type(layer).__name__}) OK: min={temp_x.min()}, max={temp_x.max()}")
-                    
-                    raise ValueError(f"MLP {i} produced NaN output")
-                
-                if torch.isinf(single_output).any():
-                    raise ValueError(f"MLP {i} produced Inf output")
-                    
-                outputs.append(single_output)
-                
-            except Exception as e:
-                print(f"Error in MLP {i}: {e}")
-                print(f"  Input shape: {single_input.shape}")
-                print(f"  Input stats: min={single_input.min()}, max={single_input.max()}")
-                raise
-        
-        stacked_outputs = torch.stack(outputs, dim=0)
-        
-        # Debug the residual connection
-        if torch.isnan(stacked_outputs).any():
-            raise ValueError("Stacked outputs contain NaN before residual")
-        
-        final_output = stacked_outputs + x
-        
-        if torch.isnan(final_output).any():
-            print("ERROR: Final output contains NaN after residual connection")
-            print(f"  stacked_outputs stats: min={stacked_outputs.min()}, max={stacked_outputs.max()}")
-            print(f"  x stats: min={x.min()}, max={x.max()}")
-            raise ValueError("Final output contains NaN after residual connection")
-        
-=======
     
     @staticmethod
     @torch.compile()
@@ -225,7 +121,6 @@
             outputs.append(temp_x)
         stacked_outputs = torch.stack(outputs, dim=0)
         final_output = stacked_outputs + x
->>>>>>> fbf86142
         return final_output
     
     @torch.compile()
@@ -347,14 +242,8 @@
             # clip norms
             clip_mem_g = 4
             clip_sur_g = 10
-<<<<<<< HEAD
-            clip_w = 80
-            # orthonormality coefficient
-            ortho_lambda = 0.005
-=======
             ortho_lambda = 0.005  # orthonormality coefficient
             clamp_w = 1e2
->>>>>>> fbf86142
 
             # mem_grads = [self.soft_sqrt_clip(g) if g is not None else g for g in mem_grads]
             # mem_grads = [nn.utils.clip_grad_norm_(g, clip_g) if g is not None else g for g in mem_grads]
@@ -371,46 +260,11 @@
                 # M_T (param) = p_T·M_0 + A_T·S_0 − Σ_j θ·B_{T,j}·u_j
                 orig_weight_coeff = p_T[idx] * self.l2_factor
                 new_param = orig_weight_coeff * orig_param + A_T[idx] * surprise - grad
-<<<<<<< HEAD
-                
-                #Apply orthonormality regularization for weight matrices
-                if 'weight' in name and len(new_param.shape) == 2:
-                    weight = new_param
-                    d_in, d_out = weight.shape
-                    
-                    # Only apply to matrices where orthonormality makes sense
-                    if min(d_in, d_out) > 1:
-                        # Choose appropriate orthonormality based on matrix shape
-                        if d_out <= d_in:  # Column orthonormality: W^T W = I
-                            weight_product = torch.matmul(weight.T, weight)
-                            identity = torch.eye(d_out, device=weight.device)
-                        else:  # Row orthonormality: W W^T = I
-                            weight_product = torch.matmul(weight, weight.T)
-                            identity = torch.eye(d_in, device=weight.device)
-                        
-                        # Calculate deviation from orthonormality
-                        deviation = weight_product - identity
-                        
-                        # Apply a small correction toward orthonormality
-                        # Using the gradient: 4W(W^T W - I) for column-wise
-                        
-                        if d_out <= d_in:  # Column orthonormality correction
-                            ortho_correction = 4 * ortho_lambda * torch.matmul(weight, deviation)
-                        else:  # Row orthonormality correction
-                            ortho_correction = 4 * ortho_lambda * torch.matmul(deviation, weight)
-                        
-                        # Apply the correction
-                        new_param = weight - ortho_correction
-                
-                # Apply clipping as in the original code
-                return new_param.detach().clamp(-clip_w, clip_w).requires_grad_(True)
-=======
                 # # Apply orthonormality regularization for weight matrices
                 # if 'weight' in name and len(new_param.shape) == 2:
                 #     new_param = self.orthonormality_regularization(new_param, ortho_lambda)
                 print(f"Updating param {name} with norm: {orig_param.norm().item()}, grad norm: {grad.norm().item()}")
                 return new_param.detach().clamp(-clamp_w, clamp_w).requires_grad_(True)
->>>>>>> fbf86142
 
             # q_T * S_0 - Σ_j θ·D_{T,j}·u_j
             def update_surprise(name, grad):
@@ -463,14 +317,9 @@
     2. but has shared, learned K and V matrices ad 
     """
 
-<<<<<<< HEAD
-    def __init__(self, emb_dim = 16, n_layers = 2, 
-                 hidden_dim = 32, nu = 0.01, l2_memory_weight = 0.05,
-=======
     def __init__(self, emb_dim = 16, n_layers = 2, hidden_dim = 32,
                  nu = 0.01, l2_memory_weight = 0.00,
                  alpha_scale=0.01, eta_scale=0.1, theta_scale=3e-4,
->>>>>>> fbf86142
                  use_global_sw = False, num_global_tokens = 0,
                  use_conv=False, retrieve_layer=True,
                  audit_grad=False):
