--- conflicted
+++ resolved
@@ -265,7 +265,6 @@
         # If the cache is already initialized, that means we only need to get the latest memory update
         else:
             last_gate = self.memory.retrieve(last_x)
-<<<<<<< HEAD
             self.gate_cache = torch.cat([self.gate_cache, last_gate], dim=1)
                     # Add batch dimension [num_global_tokens, emb_dim] -> [1, num_global_tokens, emb_dim]
         if self.use_global_sw:
@@ -281,12 +280,6 @@
             attn = self.attention(x, **kwargs)
             
         attn_with_mem = nn.Sigmoid()(self.gate_cache) * attn
-=======
-            self.gate_cache = torch.cat([self.gate_cache, last_gate], 1)
-                                         
-        attn = self.attention(x, **kwargs)
-        attn_with_mem = self.sigmoid(self.gate_cache) * attn
->>>>>>> eca3604b
 
         h = x + self.dropout(self.attention_norm(attn_with_mem))
         return h + self.dropout(self.feed_forward_norm(self.feed_forward(h)))
@@ -311,7 +304,6 @@
             self.memory.train_initial_mlp()
         gates = torch.cat(gates, dim=1)  # concatenate the gates for the whole seq
         
-<<<<<<< HEAD
         if self.use_global_sw:
             repeated_persistent_tokens = self.memory.persistent_tokens.unsqueeze(0)
             
@@ -324,10 +316,6 @@
         else:
             attn = self.attention(x, **kwargs)
         attn_with_mem = nn.Sigmoid()(gates) * attn  # MAG gate
-=======
-        attn = self.attention(x, **kwargs)
-        attn_with_mem = self.sigmoid(gates) * attn  # MAG gate
->>>>>>> eca3604b
 
         # basic attn normalization + feed forward
         h = x + self.dropout(self.attention_norm(attn_with_mem))
