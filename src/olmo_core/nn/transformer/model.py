--- conflicted
+++ resolved
@@ -107,12 +107,9 @@
     compile: bool = False
     dp_config: Optional[DataParallelConfig] = None
     ac_config: Optional[TransformerActivationCheckpointingConfig] = None
-<<<<<<< HEAD
     weight_tying: bool = False
     qkv_bias: bool = False
-=======
     float8_config: Optional[Float8Config] = None
->>>>>>> 9ba0e63c
 
     def build(
         self,
@@ -526,11 +523,7 @@
         # Configure global layer norm.
         layer_norm = LayerNormConfig(
             name=LayerNormType.fused_rms if fused_ops else LayerNormType.rms,
-<<<<<<< HEAD
-            eps=kwargs.pop("layer_norm_eps", 1e-5),
-=======
             eps=layer_norm_eps,
->>>>>>> 9ba0e63c
             bias=False,
             dtype=dtype,
         )
