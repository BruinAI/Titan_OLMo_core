import json
import logging
import os
import re
import tempfile
from concurrent.futures import Future
from contextlib import contextmanager
from dataclasses import dataclass
from pathlib import Path
from typing import Any, ClassVar, Dict, Generator, Optional, Tuple, Union

import torch
import torch.distributed as dist
from cached_path import cached_path

from ..aliases import PathOrStr
from ..config import Config
from ..distributed.checkpoint import (
<<<<<<< HEAD
    async_save_state_dict,
    get_checkpoint_metadata,
    load_state_dict,
    save_state_dict,
=======
    async_save_model_and_optim_state,
    get_checkpoint_metadata,
    load_model_and_optim_state,
    save_model_and_optim_state,
>>>>>>> 48abe8c2
)
from ..distributed.utils import (
    barrier,
    get_fs_local_rank,
    get_rank,
    is_distributed,
    scatter_object,
)
from ..exceptions import OLMoConfigurationError
from ..io import (
    clear_directory,
    dir_is_empty,
    file_exists,
    is_url,
    list_directory,
    normalize_path,
    upload,
)
from ..utils import wait_for
from ..version import VERSION
from .train_module import TrainModule

log = logging.getLogger(__name__)


@dataclass
class CheckpointerConfig(Config):
    """
    A configuration class for building :class:`Checkpointer` instances.
    """

    work_dir: Optional[str] = None
    save_overwrite: Optional[bool] = None
    pre_download: bool = False

    def build(self, process_group: Optional[dist.ProcessGroup] = None, **kwargs) -> "Checkpointer":
        kwargs = {**self.as_dict(exclude_none=True, recurse=False), **kwargs}
        work_dir = kwargs.pop("work_dir", None)
        if work_dir is None:
            raise OLMoConfigurationError("'work_dir' must be provided to build a Checkpointer")
        return Checkpointer(work_dir=Path(work_dir), process_group=process_group, **kwargs)


@dataclass
class CheckpointMetadata(Config):
    version: str = VERSION


@dataclass
class Checkpointer:
    """
    Trainer checkpointer.
    """

    METADATA_FNAME: ClassVar[str] = ".metadata.json"
    CHECKPOINT_DIR: ClassVar[str] = "step{step}"

    work_dir: Path
    save_overwrite: bool = False
    pre_download: bool = False
    process_group: Optional[dist.ProcessGroup] = None

    def __post_init__(self):
        self.work_dir = Path(self.work_dir)
        if get_fs_local_rank() == 0:
            self.work_dir.mkdir(exist_ok=True, parents=True)

    def save(self, dir: PathOrStr, train_module: TrainModule, train_state: Dict[str, Any]):
        """
        Save model, optim, and other training state to a local or remote directory.
        """
        dir = normalize_path(dir)
        with self._temporary_wd(dir) as wd:
            # Save trainer state.
            self._save_train_state(dir, wd, train_state)

            # Save model and optim state.
            train_module_dir = f"{dir}/model_and_optim" if is_url(dir) else wd / "model_and_optim"
            save_state_dict(
                train_module_dir,
                train_module.state_dict_to_save(),
                process_group=self.process_group,
                save_overwrite=self.save_overwrite,
            )

        self._save_metadata(dir, CheckpointMetadata())

    def save_async(
        self, dir: PathOrStr, train_module: TrainModule, train_state: Dict[str, Any]
    ) -> Future[None]:
        """
        An async version of :meth:`save()`.
        """
        if is_distributed() and self.process_group is None:
            raise OLMoConfigurationError(
                "a checkointer process group is required for async checkointing!"
            )

        dir = normalize_path(dir)

        with self._temporary_wd(dir) as wd:
            # Save trainer state.
            self._save_train_state(dir, wd, train_state)

        # Save model and optim state.
        train_module_dir = f"{dir}/model_and_optim"
        future = async_save_state_dict(
            train_module_dir,
            train_module.state_dict_to_save(),
            process_group=self.process_group,
            save_overwrite=self.save_overwrite,
        )

        def done_callback(fut: Future):
            del fut
            self._save_metadata(dir, CheckpointMetadata())

        # Upload metadata when everything else is done.
        future.add_done_callback(done_callback)

        return future

    def load(
        self,
        dir: PathOrStr,
        train_module: TrainModule,
        *,
<<<<<<< HEAD
        load_trainer_state: bool = True,
=======
        load_optimizer_state: Optional[bool] = None,
        load_trainer_state: Optional[bool] = None,
        key_mapping: Optional[Dict[str, str]] = None,
>>>>>>> 48abe8c2
    ) -> Optional[Dict[str, Any]]:
        """
        Load model, optim, and other training state from a local or remote checkpoint directory
        created via :meth:`save()` or :meth:`save_async()`.
        """
        dir = normalize_path(dir)

        # Maybe load trainer state.
        trainer_state: Optional[Dict[str, Any]] = None
        if load_trainer_state is not False:
            # Try loading the given rank's state first, then fall back to rank 0 train state if it
            # doesn't exist, which can happen when we're restoring a checkpoint with a different world size.
            for path in (f"{dir}/train/rank{get_rank()}.pt", f"{dir}/train/rank0.pt"):
                try:
                    trainer_state = torch.load(cached_path(path, quiet=True), weights_only=False)
                    break
                except FileNotFoundError:
                    pass

            if load_trainer_state is True and trainer_state is None:
                raise FileNotFoundError(f"Missing trainer state in checkpoint dir '{dir}'")

        # Load model and optimizer state.
        model_and_optim_dir: str = f"{dir}/model_and_optim"
        if get_rank(self.process_group) == 0:
            try:
                metadata = get_checkpoint_metadata(model_and_optim_dir)
            except FileNotFoundError:
                # Try base directory, which could be the case if user is trying to load model weights
                # (possibly with optimizer state), and not an actual train checkpoint.
                if trainer_state is None:
                    metadata = get_checkpoint_metadata(dir)
                    model_and_optim_dir = dir
                else:
                    raise
            if load_optimizer_state is None:
                for key in metadata.state_dict_metadata.keys():
                    if key.startswith("optim."):
                        load_optimizer_state = True
                        break
                else:
                    load_optimizer_state = False

        model_and_optim_dir = scatter_object(model_and_optim_dir, group=self.process_group)
        load_optimizer_state = scatter_object(load_optimizer_state, group=self.process_group)

<<<<<<< HEAD
        # Load train module state.
        train_module_dir = f"{dir}/model_and_optim"
        metadata = get_checkpoint_metadata(train_module_dir)
        state_dict = train_module.state_dict_to_load(metadata)
        load_state_dict(
            train_module_dir,
            state_dict,
=======
        load_model_and_optim_state(
            model_and_optim_dir,
            model,
            optim if load_optimizer_state else None,
>>>>>>> 48abe8c2
            process_group=self.process_group,
            pre_download=is_url(dir) and self.pre_download,
            work_dir=self.work_dir,
        )
        train_module.load_state_dict(state_dict)

        return trainer_state

    def write_file(self, dir: PathOrStr, fname: str, contents: Union[str, bytes]) -> PathOrStr:
        """
        Write something to a file in a local or remote directory.

        :param dir: The path/URL of the directory to write the file to.
        :param fname: The name of the file to write, relative to ``dir``.
        :param contents: The contents of the file to write.

        :returns: The path/URL of the file.
        """
        dir = normalize_path(dir)
        fname = normalize_path(fname)

        if not is_url(dir):
            Path(dir).mkdir(exist_ok=True, parents=True)

        mode = "wb" if isinstance(contents, bytes) else "wt"
        tmp_file = tempfile.NamedTemporaryFile(
            mode=mode, delete=False, dir=None if is_url(dir) else dir
        )
        tmp_path = Path(tmp_file.name)
        try:
            tmp_file.write(contents)
            tmp_file.flush()

            target: PathOrStr
            if is_url(dir):
                target = f"{dir}/{fname}"
                upload(tmp_path, target, save_overwrite=self.save_overwrite)
            else:
                target = Path(dir) / fname
                if target.is_file() and not self.save_overwrite:
                    raise FileExistsError(target)
                target.parent.mkdir(exist_ok=True, parents=True)
                tmp_path.rename(target)

            return target
        finally:
            tmp_path.unlink(missing_ok=True)

    @classmethod
    def checkpoint_dirname(cls, step: int) -> str:
        return cls.CHECKPOINT_DIR.format(step=step)

    @classmethod
    def dir_is_checkpoint(cls, dir: PathOrStr) -> bool:
        """
        Check if a directory is a checkpoint directory.
        """
        dir = normalize_path(dir)
        if file_exists(f"{dir}/.metadata"):  # just model (and maybe optim state), no trainer state
            return True
        paths_to_check = [
            f"{dir}/train/rank0.pt",
            f"{dir}/model_and_optim/.metadata",
            f"{dir}/{cls.METADATA_FNAME}",
        ]
        for path in paths_to_check:
            if not file_exists(path):
                return False
        return True

    @classmethod
    def find_checkpoints(cls, dir: PathOrStr) -> Generator[Tuple[int, str], None, None]:
        """
        Find checkpoints within a directory.
        """
        dir = normalize_path(dir)
        for path in list_directory(dir):
            name = os.path.basename(path)
            if (m := re.match("^" + cls.CHECKPOINT_DIR.format(step=r"(\d+)$"), name)) is not None:
                step = int(m.group(1))

                # Make sure the directory is a valid checkpoint dir.
                if not cls.dir_is_checkpoint(path):
                    continue

                yield step, path

    @classmethod
    def contains_checkpoint(cls, dir: PathOrStr) -> bool:
        """
        Check if a directory is a checkpoint directory or contains a child checkpoint directory.
        """
        if cls.dir_is_checkpoint(dir):
            return True

        try:
            next(cls.find_checkpoints(dir))
            return True
        except (StopIteration, FileNotFoundError):
            return False

    @classmethod
    def latest_checkpoint(cls, dir: PathOrStr) -> str:
        """
        Find the latest checkpoint in a directory of checkpoints.

        :raises FileNotFoundError: If no checkpoints are found.
        """
        dir = normalize_path(dir)
        latest_step: Optional[int] = None
        latest_checkpoint: Optional[str] = None
        for step, path in cls.find_checkpoints(dir):
            if latest_step is None or step > latest_step:
                latest_step = step
                latest_checkpoint = path

        if latest_checkpoint is None:
            raise FileNotFoundError(f"No checkpoints found in '{dir}'")
        else:
            return latest_checkpoint

    def _save_train_state(self, dir: PathOrStr, wd: Path, train_state: Dict[str, Any]):
        train_dir = wd / "train"
        # NOTE: if 'dir' is a URL, the 'wd' will be a different temp dir for each rank.
        if is_url(dir) or get_fs_local_rank() == 0:
            train_dir.mkdir(exist_ok=True, parents=True)
        wait_for(train_dir.exists, description=f"Waiting on '{train_dir}' to be created...")
        torch.save(train_state, train_dir / f"rank{get_rank()}.pt")

    def _save_metadata(self, dir: PathOrStr, metadata: CheckpointMetadata):
        if get_rank() == 0:
            self.write_file(dir, self.METADATA_FNAME, json.dumps(metadata.as_dict(json_safe=True)))

    def _prepare_dir(self, dir: PathOrStr, ensure_exists: bool = True) -> str:
        dir = normalize_path(dir)

        # Make sure checkpoint directory doesn't exist unless it's okay to overwrite it.
        if not dir_is_empty(dir):
            if self.save_overwrite:
                if get_fs_local_rank() == 0:
                    clear_directory(dir)
            else:
                raise FileExistsError(dir)

        if ensure_exists and not is_url(dir):
            if get_fs_local_rank() == 0:
                Path(dir).mkdir(exist_ok=True, parents=True)
            # Ensure the dir exists for all ranks before continuing. This might take a second if we're
            # saving to an NFS drive or something like that.
            wait_for(Path(dir).exists, description=f"Waiting on '{dir}' to be created...")

        barrier()
        return dir

    def _get_tmp_dir(self, dir: PathOrStr) -> Path:
        # Prepare temporary directory.
        tmp_dir: Path
        if is_url(dir):
            tmp_dir = Path(tempfile.mkdtemp(dir=str(self.work_dir)))
        else:
            tmp_dir = Path(dir).with_name(Path(dir).name + "-tmp")
            if get_fs_local_rank() == 0:
                clear_directory(tmp_dir)
                tmp_dir.mkdir(exist_ok=True, parents=True)

        # In the cases where we're using a shared NFS drive between ranks to save checkpoints,
        # creating the temp directory from rank 0 might not be immediately
        # realized in the file systems of the other ranks.
        # So we wait here across all ranks until that tmp checkpoint directory is visible.
        wait_for(lambda: tmp_dir.exists(), "Waiting for checkpoint directory", timeout=10.0)
        barrier()
        return tmp_dir

    def _teardown_tmp_dir(self, dir: PathOrStr, tmp_dir: Path):
        if not is_url(dir):
            # Replace the temporary directory with the actual checkpoint directory.
            if get_fs_local_rank() == 0:
                # Replace temp directory with target checkpoint directory.
                try:
                    tmp_dir.replace(str(dir))
                except FileNotFoundError:
                    # Caught when another (file-system) local rank 0 has already replaced the tmp directory.
                    # This can happen when nodes are saving to a common NFS drive but otherwise have distinct
                    # file-systems.
                    if not Path(dir).exists():
                        raise

            # In the cases where we're using a shared NFS drive between ranks to save checkpoints,
            # replacing the temp directory with the final directory from rank 0 might not be immediately
            # realized in the file systems of the other ranks.
            # So we wait here across all ranks until that final checkpoint directory is visible.
            wait_for(lambda: Path(dir).exists(), "Waiting for checkpoint directory", timeout=10.0)
        else:
            # NOTE: each rank will have its own tmp dir
            # Upload files to final location.
            for path in tmp_dir.glob("**/*"):
                if not path.is_file():
                    continue
                upload(
                    path,
                    f"{dir}/{path.relative_to(tmp_dir)}",
                    save_overwrite=self.save_overwrite,
                )

            # Then remove the temp dir.
            clear_directory(tmp_dir)

        barrier()

    @contextmanager
    def _temporary_wd(self, dir: PathOrStr) -> Generator[Path, None, None]:
        # No need to mkdir here since we'll directly replace the temporary directory with
        # this directory below.
        dir = self._prepare_dir(dir, ensure_exists=False)

        tmp_dir = self._get_tmp_dir(dir)

        yield tmp_dir

        barrier()

        self._teardown_tmp_dir(dir, tmp_dir)<|MERGE_RESOLUTION|>--- conflicted
+++ resolved
@@ -12,21 +12,15 @@
 import torch
 import torch.distributed as dist
 from cached_path import cached_path
+from torch.distributed.checkpoint.metadata import Metadata
 
 from ..aliases import PathOrStr
 from ..config import Config
 from ..distributed.checkpoint import (
-<<<<<<< HEAD
     async_save_state_dict,
     get_checkpoint_metadata,
     load_state_dict,
     save_state_dict,
-=======
-    async_save_model_and_optim_state,
-    get_checkpoint_metadata,
-    load_model_and_optim_state,
-    save_model_and_optim_state,
->>>>>>> 48abe8c2
 )
 from ..distributed.utils import (
     barrier,
@@ -154,13 +148,7 @@
         dir: PathOrStr,
         train_module: TrainModule,
         *,
-<<<<<<< HEAD
-        load_trainer_state: bool = True,
-=======
-        load_optimizer_state: Optional[bool] = None,
         load_trainer_state: Optional[bool] = None,
-        key_mapping: Optional[Dict[str, str]] = None,
->>>>>>> 48abe8c2
     ) -> Optional[Dict[str, Any]]:
         """
         Load model, optim, and other training state from a local or remote checkpoint directory
@@ -183,44 +171,29 @@
             if load_trainer_state is True and trainer_state is None:
                 raise FileNotFoundError(f"Missing trainer state in checkpoint dir '{dir}'")
 
-        # Load model and optimizer state.
-        model_and_optim_dir: str = f"{dir}/model_and_optim"
+        # Load train module state.
+        train_module_dir = f"{dir}/model_and_optim"
+        metadata: Optional[Metadata] = None
         if get_rank(self.process_group) == 0:
             try:
-                metadata = get_checkpoint_metadata(model_and_optim_dir)
+                metadata = get_checkpoint_metadata(train_module_dir)
             except FileNotFoundError:
                 # Try base directory, which could be the case if user is trying to load model weights
                 # (possibly with optimizer state), and not an actual train checkpoint.
                 if trainer_state is None:
                     metadata = get_checkpoint_metadata(dir)
-                    model_and_optim_dir = dir
+                    train_module_dir = dir
                 else:
                     raise
-            if load_optimizer_state is None:
-                for key in metadata.state_dict_metadata.keys():
-                    if key.startswith("optim."):
-                        load_optimizer_state = True
-                        break
-                else:
-                    load_optimizer_state = False
-
-        model_and_optim_dir = scatter_object(model_and_optim_dir, group=self.process_group)
-        load_optimizer_state = scatter_object(load_optimizer_state, group=self.process_group)
-
-<<<<<<< HEAD
-        # Load train module state.
-        train_module_dir = f"{dir}/model_and_optim"
-        metadata = get_checkpoint_metadata(train_module_dir)
+
+        train_module_dir = scatter_object(train_module_dir)
+        if metadata is None:
+            metadata = get_checkpoint_metadata(train_module_dir)
+
         state_dict = train_module.state_dict_to_load(metadata)
         load_state_dict(
             train_module_dir,
             state_dict,
-=======
-        load_model_and_optim_state(
-            model_and_optim_dir,
-            model,
-            optim if load_optimizer_state else None,
->>>>>>> 48abe8c2
             process_group=self.process_group,
             pre_download=is_url(dir) and self.pre_download,
             work_dir=self.work_dir,
