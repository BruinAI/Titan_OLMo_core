--- conflicted
+++ resolved
@@ -35,12 +35,8 @@
     "GarbageCollectorCallback",
     "GPUMemoryMonitorCallback",
     "ProfilerCallback",
-<<<<<<< HEAD
-=======
     "SlackNotifierCallback",
     "SlackNotificationSetting",
-    "SchedulerCallback",
->>>>>>> 35056608
     "SequenceLengthSchedulerCallback",
     "SpeedMonitorCallback",
     "WandBCallback",
