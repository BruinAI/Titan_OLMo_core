--- conflicted
+++ resolved
@@ -807,27 +807,6 @@
                 stack.enter_context(torch.autocast(self.device.type, dtype=self.autocast_precision))
             yield
 
-<<<<<<< HEAD
-    def _clear_loss_buffers(self):
-        self._ce_batch_loss = None
-        self._z_batch_loss = None
-        for model in self.model_parts:
-            model.reset_auxiliary_losses()
-            model.reset_auxiliary_metrics()
-
-    def _get_state_dict(
-        self, sd_options: dist_cp_sd.StateDictOptions, optim: bool = True
-    ) -> Dict[str, Any]:
-        state_dict: Dict[str, Any] = {
-            k: v
-            for sd in map(
-                partial(dist_cp_sd.get_model_state_dict, options=sd_options), self.model_parts
-            )
-            for k, v in sd.items()
-        }
-        if optim:
-            state_dict["optim"] = {
-=======
     def _get_state_dict(self, sd_options: dist_cp_sd.StateDictOptions) -> Dict[str, Any]:
         return {
             "model": {
@@ -838,7 +817,6 @@
                 for k, v in sd.items()
             },
             "optim": {
->>>>>>> 974e5558
                 k: v
                 for sd in map(
                     partial(dist_cp_sd.get_optimizer_state_dict, options=sd_options),
