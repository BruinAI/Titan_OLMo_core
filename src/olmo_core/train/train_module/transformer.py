import contextlib
import logging
from dataclasses import dataclass, replace
from typing import Any, Dict, Generator, List, Optional, Tuple, Union, cast

import torch
import torch.distributed as dist
import torch.distributed.checkpoint.state_dict as dist_cp_sd
import torch.nn as nn
from torch.distributed import DeviceMesh
from torch.distributed.checkpoint.metadata import Metadata
from torch.distributed.fsdp import FullyShardedDataParallel as FSDP
from torch.distributed.tensor import DTensor, Replicate, Shard
from torch.nn.parallel import DistributedDataParallel as DDP
from torch.optim import Optimizer

from olmo_core.config import Config, DType
from olmo_core.data.utils import (
    get_cumulative_document_lengths,
    get_labels,
    split_batch,
)
from olmo_core.distributed.checkpoint import _swap_param_keys
from olmo_core.distributed.parallel import (
    ContextParallelConfig,
    ContextParallelLoadBalancer,
    DataParallelConfig,
    DataParallelType,
    ExpertParallelConfig,
    TensorParallelConfig,
    build_world_mesh,
    get_cp_mesh,
    get_device_mesh_info,
    get_dp_model_mesh,
    get_dp_process_group,
    get_ep_mesh,
    get_tp_mesh,
)
from olmo_core.distributed.utils import (
    get_full_tensor,
    get_local_tensor,
    get_world_size,
    is_distributed,
)
from olmo_core.doc_utils import beta_feature
from olmo_core.exceptions import OLMoConfigurationError
from olmo_core.float8 import Float8Config, Float8Handler
from olmo_core.nn.cross_entropy_loss import CrossEntropyLoss
from olmo_core.nn.transformer import (
    MoETransformer,
    NormalizedTransformer,
    Transformer,
    TransformerActivationCheckpointingMode,
    TransformerDataParallelWrappingStrategy,
)
from olmo_core.optim import OptimConfig, SkipStepOptimizer
from olmo_core.optim.scheduler import Scheduler
from olmo_core.utils import (
    gc_cuda,
    get_default_device,
    log_once,
    mark_dynamic,
    move_to_device,
)

from ..common import ReduceType
from .train_module import EvalBatchSpec, TrainModule

log = logging.getLogger(__name__)


@dataclass
class TransformerDataParallelConfig(DataParallelConfig):
    """
    Transformer-specific data parallel config.
    """

    wrapping_strategy: TransformerDataParallelWrappingStrategy = (
        TransformerDataParallelWrappingStrategy.full
    )
    """
    The wrapping strategy.
    """


@dataclass
class TransformerTensorParallelConfig(TensorParallelConfig):
    """
    Transformer-specific tensor parallel config.
    """

    loss_parallel: bool = True


@dataclass
class TransformerContextParallelConfig(ContextParallelConfig):
    """
    Transformer-specific context parallel config.
    """


@dataclass
class TransformerExpertParallelConfig(ExpertParallelConfig):
    """
    Transformer-specific expert parallel config.
    """


@beta_feature
@dataclass
class TransformerActivationCheckpointingConfig(Config):
    """
    Defines the activation checkpointing strategy for a transformer model.
    """

    mode: TransformerActivationCheckpointingMode = TransformerActivationCheckpointingMode.full
    """
    The activation checkpointing mode.
    """

    block_interval: Optional[int] = None
    """
    Required when :data:`mode` is "selected_blocks". Determines which blocks are wrapped.
    """

    modules: Optional[List[str]] = None
    """
    Required when :data:`mode` is "selected_modules". A list of modules names to wrap for
    activation checkpointing. Globs are supported.
    """

    def __post_init__(self):
        if (
            self.mode == TransformerActivationCheckpointingMode.selected_blocks
            and self.block_interval is None
        ):
            raise OLMoConfigurationError(
                "'block_interval' is required for 'selected_blocks' activation checkpointing"
            )
        elif (
            self.mode == TransformerActivationCheckpointingMode.selected_modules
            and self.modules is None
        ):
            raise OLMoConfigurationError(
                "'modules' is required for 'selected_modules' activation checkpointing"
            )


@dataclass
class TransformerTrainModuleConfig(Config):
    """
    A configuration class for building :class:`TransformerTrainModule` instances.

    .. seealso::
        See the :class:`TransformerTrainModule` documentation for a description of the fields.
    """

    rank_microbatch_size: int
    max_sequence_length: int

    # Optimizer settings.

    optim: OptimConfig
    max_grad_norm: Optional[float] = None
    scheduler: Optional[Scheduler] = None

    # Model settings.

    compile_model: bool = False
    float8_config: Optional[Float8Config] = None
    dp_config: Optional[TransformerDataParallelConfig] = None
    tp_config: Optional[TransformerTensorParallelConfig] = None
    cp_config: Optional[TransformerContextParallelConfig] = None
    ep_config: Optional[TransformerExpertParallelConfig] = None
    ac_config: Optional[TransformerActivationCheckpointingConfig] = None

    # Loss function settings.

    fused_loss: bool = False
    compile_loss: bool = False
    z_loss_multiplier: Optional[float] = None

    # Checkpoint settings.

    state_dict_save_opts: Optional[Dict[str, Any]] = None
    state_dict_load_opts: Optional[Dict[str, Any]] = None
    load_key_mapping: Optional[Dict[str, str]] = None

    # Other train settings.

    autocast_precision: Optional[DType] = None
    label_ignore_index: int = -100

    def build(
        self,
        model: Transformer,
        device: Optional[torch.device] = None,
    ) -> "TransformerTrainModule":
        """
        Build the corresponding :class:`TransformerTrainModule`.

        :param model: The :class:`~olmo_core.nn.transformer.Transformer` model to train.
        :param device: The device to train on.
        """
        kwargs = self.as_dict(exclude_none=True, recurse=False)
        if (autocast_precision := kwargs.pop("autocast_precision", None)) is not None:
            kwargs["autocast_precision"] = cast(DType, autocast_precision).as_pt()
        if (state_dict_save_opts := kwargs.pop("state_dict_save_opts", None)) is not None:
            kwargs["state_dict_save_opts"] = dist_cp_sd.StateDictOptions(**state_dict_save_opts)
        if (state_dict_load_opts := kwargs.pop("state_dict_load_opts", None)) is not None:
            kwargs["state_dict_load_opts"] = dist_cp_sd.StateDictOptions(**state_dict_load_opts)
        return TransformerTrainModule(
            model=model,
            device=device,
            **kwargs,
        )


class TransformerTrainModule(TrainModule):
    """
    A :class:`TrainModule` for any :class:`~olmo_core.nn.transformer.Transformer` model
    implementation provided by this library.

    .. tip::
        Use the :class:`TransformerTrainModuleConfig` to easily configure and build
        :class:`TransformerTrainModule` instances.

    :param model: The :class:`~olmo_core.nn.transformer.Transformer` model to train.
    :param optim: The corresponding optimizer config.
    :param rank_microbatch_size: The microbatch size *in tokens* per rank,
        i.e. the number of tokens to process at a time from each rank.

        .. note:: This must evenly divide into the global batch size by a factor of the data
            parallel world size. If this is less than the global batch divided by the data
            parallel world size then gradient accumulation is used.
    :param max_sequence_length: The maximum expected sequence length during training and evaluation.
    :param compile_model: Whether to compile to the model.
    :param float8_config: Float8 configuration for the model.
    :param dp_config: Data parallel configuration for the model.
    :param tp_config: Tensor parallel configuration for the model.
    :param cp_config: Context parallel configuration for the model.
    :param ac_config: Activation checkpointing configuration for the model.
    :param compile_loss: Compile the loss function. This can provide a small speedup while also
        reducing GPU memory usage, especially when using Z-loss.

        .. important::
            This is incompatible with ``fused_loss=True``.
    :param fused_loss: Use the fused cross-entropy loss function (:func:`~olmo_core.nn.functional.fused_cross_entropy_loss`)
        instead the PyTorch built-in. This can help reduce GPU memory usage when ``compile_loss=False``.
        Relative performance will depend on the input sizes.

        .. important::
            This is incompatible with ``compile_loss=True``.
    :param z_loss_multiplier: Use Z-loss with this multiplier.
    :param autocast_precision: Enable AMP with this data type.
    :param max_grad_norm: Clip gradient norms to this value.
    :param scheduler: Optional learning rate scheduler for the optimizer.
    :param device: The device to train on.
    :param state_dict_save_opts: Can be used to override the state dict options used
        when saving a checkpoint.
    :param state_dict_load_opts: Can be used to override the state dict options used
        when loading a checkpoint.
    :param load_key_mapping: Can be used to load a checkpoint where certain parameter have different names.
        This dictionary should map current keys to keys in the checkpoint to be loaded.
    """

    def __init__(
        self,
        model: Transformer,
        optim: OptimConfig,
        rank_microbatch_size: int,
        max_sequence_length: int,
        compile_model: bool = False,
        float8_config: Optional[Float8Config] = None,
        dp_config: Optional[TransformerDataParallelConfig] = None,
        tp_config: Optional[TransformerTensorParallelConfig] = None,
        cp_config: Optional[TransformerContextParallelConfig] = None,
        ep_config: Optional[TransformerExpertParallelConfig] = None,
        ac_config: Optional[TransformerActivationCheckpointingConfig] = None,
        compile_loss: bool = False,
        fused_loss: bool = False,
        z_loss_multiplier: Optional[float] = None,
        autocast_precision: Optional[torch.dtype] = None,
        max_grad_norm: Optional[float] = None,
        scheduler: Optional[Scheduler] = None,
        device: Optional[torch.device] = None,
        state_dict_save_opts: Optional[dist_cp_sd.StateDictOptions] = None,
        state_dict_load_opts: Optional[dist_cp_sd.StateDictOptions] = None,
        load_key_mapping: Optional[Dict[str, str]] = None,
        label_ignore_index: int = -100,
    ):
        super().__init__()

        # Validate some options.
        if rank_microbatch_size % max_sequence_length != 0:
            raise OLMoConfigurationError(
                f"'rank_microbatch_size' ({rank_microbatch_size:,d} tokens) must be divisible by "
                f"'max_sequence_length' ({max_sequence_length:,d} tokens)"
            )

        self.device = device or get_default_device()
        self.world_mesh: Optional[DeviceMesh] = None
        if is_distributed():
            self.world_mesh = build_world_mesh(
                dp=dp_config, tp=tp_config, cp=cp_config, ep=ep_config, device_type=self.device.type
            )
        elif (
            dp_config is not None
            or tp_config is not None
            or ep_config is not None
            or cp_config is not None
        ):
            raise OLMoConfigurationError(
                "Training parallelism configs are only valid for distributed training"
            )

        log.info(f"Data parallel world size = {get_world_size(self.dp_process_group):,d}")

        self.label_ignore_index = label_ignore_index
        self._train_loss_fn = CrossEntropyLoss(
            ignore_index=label_ignore_index,
            reduction="sum",
            z_loss_multiplier=z_loss_multiplier,
            compile=compile_loss,
            fused=fused_loss,
        )
        self._eval_loss_fn = CrossEntropyLoss(
            ignore_index=label_ignore_index,
            reduction="none",
            compile=compile_loss,
            fused=fused_loss,
        )

        self.float8_handler: Optional[Float8Handler] = None
        float8_enabled = False
        if float8_config is not None:
            float8_enabled = float8_config.enabled
            float8_config.compile = compile_model
            self.float8_handler = float8_config.build()

        self.model = model

        # Maybe convert linear layers to FP8 linear.
        if self.float8_handler is not None and self.float8_handler.enabled:
            self.float8_handler.convert_to_float8_training(
                self.model, modules_to_ignore={"lm_head.w_out"}
            )
            log.info("Swapped linear layers to Float8 linear layers\n%s", self.model)

        # Maybe apply context parallelism.
        self._cp_config = cp_config
        self._cp_load_balancer: Optional[ContextParallelLoadBalancer] = None
        if cp_config is not None:
            assert self.world_mesh is not None
            cp_mesh = get_cp_mesh(self.world_mesh)
            self._cp_load_balancer = cp_config.load_balancer.build(cp_mesh)
            self.model.apply_cp(cp_mesh, load_balancer=cp_config.load_balancer)
            log.info(
                f"Applied context parallelism to the model with {get_device_mesh_info(cp_mesh)}"
            )

        # Maybe apply tensor/expert parallelism.
        self._tp_enabled = False
        if tp_config is not None and ep_config is not None:
            raise NotImplementedError("TP + EP is not implemented yet")
        if tp_config is not None:
            assert self.world_mesh is not None
            tp_mesh = get_tp_mesh(self.world_mesh)
            self.model.apply_tp(
                tp_mesh,
                float8_enabled=float8_enabled,
                loss_parallel=tp_config.loss_parallel,
            )
            if tp_config.loss_parallel:
                self._train_loss_fn.apply_tp(
                    tp_mesh,
                    input_layouts=(Shard(1), Replicate(), Replicate()),
                    use_local_output=True,
                )
                self._eval_loss_fn.apply_tp(
                    tp_mesh,
                    input_layouts=(Shard(1), Replicate()),
                    use_local_output=True,
                )
            tp_config.maybe_enable_async_tp(tp_mesh)
            log.info(
                f"Applied {'Float8 ' if float8_enabled else ''}tensor parallelism to the model "
                f"with {get_device_mesh_info(tp_mesh)}"
            )
            self._tp_enabled = True

        self._ep_enabled = False
        if ep_config is not None:
            assert self.world_mesh is not None
            if not self.model.is_moe:
                raise OLMoConfigurationError("Expert parallelism is only valid for MoE models")
            ep_mesh = get_ep_mesh(self.world_mesh)
            cast(MoETransformer, self.model).apply_ep(ep_mesh)
            log.info(
                f"Applied expert parallelism to the model with {get_device_mesh_info(ep_mesh)}"
            )
            self._ep_enabled = True

        # Maybe apply activation checkpointing.
        if ac_config is not None:
            self.model.apply_activation_checkpointing(
                ac_config.mode,
                block_interval=ac_config.block_interval,
                modules=ac_config.modules,
            )
            log.info(f"Applied '{ac_config.mode}' activation checkpointing to the model")

        # Maybe compile.
        if compile_model:
            if torch.cuda.is_available():
                self.model.apply_compile()
                log.info("Applied torch.compile() to the model")
            else:
                log.warning("Skipping model compilation since CUDA is not available")

        # Maybe shard/replicate according to data parallel config.
        self._dp_config = dp_config
        if dp_config is not None:
            assert self.world_mesh is not None
            dp_mesh = get_dp_model_mesh(self.world_mesh)
            if dp_config.name in (DataParallelType.fsdp, DataParallelType.hsdp):
                param_dtype = (
                    dp_config.param_dtype.as_pt() if dp_config.param_dtype is not None else None
                )
                if self.model.is_moe:
                    cast(MoETransformer, self.model).prepare_experts_for_fsdp(
                        self.world_mesh,
                        param_dtype=param_dtype,
                        reduce_dtype=dp_config.reduce_dtype.as_pt(),
                        pp_enabled=False,
                    )
                self.model.apply_fsdp(
                    dp_mesh=dp_mesh,
                    param_dtype=param_dtype,
                    reduce_dtype=dp_config.reduce_dtype.as_pt(),
                    wrapping_strategy=dp_config.wrapping_strategy,
                    pp_enabled=False,
                )
                log.info(f"Applied FSDP to the model with {get_device_mesh_info(dp_mesh)}")
            elif dp_config.name == DataParallelType.ddp:
                if self.model.is_moe:
                    cast(MoETransformer, self.model).prepare_experts_for_ddp(self.world_mesh)
                self.model.apply_ddp(dp_mesh=dp_mesh, compile_enabled=compile_model)
                log.info(f"Applied DDP to the model with {get_device_mesh_info(dp_mesh)}")
            else:
                raise NotImplementedError(dp_config.name)

        # Materialize and init parameters.
        log.info("Initializing model weights...")
        self.model.init_weights(
            max_seq_len=max_sequence_length,
            max_local_microbatch_size=rank_microbatch_size,
            device=self.device,
        )

        # Build optimizer(s).
        log.info("Building optimizer...")
        self.optim: Optimizer = optim.build(self.model, strict=True)

        self.rank_microbatch_size = rank_microbatch_size
        self.max_sequence_length = max_sequence_length
        self.autocast_precision = autocast_precision
        self.max_grad_norm = max_grad_norm
        self.scheduler = scheduler
        self.state_dict_save_opts = state_dict_save_opts or dist_cp_sd.StateDictOptions(
            flatten_optimizer_state_dict=True, cpu_offload=True
        )
        self.state_dict_load_opts = state_dict_load_opts or dist_cp_sd.StateDictOptions(
            flatten_optimizer_state_dict=True, strict=True
        )
        self.load_key_mapping = load_key_mapping

    @property
    def dp_process_group(self) -> Optional[dist.ProcessGroup]:
        return None if self.world_mesh is None else get_dp_process_group(self.world_mesh)

    @property
    def eval_batch_spec(self) -> EvalBatchSpec:
        return EvalBatchSpec(
            self.rank_microbatch_size,
            max_sequence_length=self.max_sequence_length,
            #  fixed_sequence_length=self.tp_enabled,
        )

    @property
    def tp_enabled(self) -> bool:
        return self._tp_enabled

    @property
    def cp_enabled(self) -> bool:
        return self._cp_config is not None

    @property
    def ep_enabled(self) -> bool:
        return self._ep_enabled

    def loss_fn(
        self, logits: torch.Tensor, labels: torch.Tensor, batch_num_tokens_for_loss: torch.Tensor
    ) -> Tuple[torch.Tensor, torch.Tensor, Optional[torch.Tensor]]:
        if self._train_loss_fn.compile_enabled:
            # Mark inputs dynamic for torch.compile to avoid unnecessary recompilation.
            mark_dynamic(logits, (0, 1))
            mark_dynamic(labels, (0, 1))

        # NOTE: we use the "sum" loss reduction and then divide by 'batch_num_tokens_for_loss'
        # (the total number of tokens used in the loss across the whole batch, not just the micro batch)
        # to avoid biasing the loss in the case where micro-batches might not be the same size.
        ce_loss, z_loss = self._train_loss_fn(logits, labels, batch_num_tokens_for_loss)

        # Get loss to optimize for.
        loss = ce_loss
        if z_loss is not None:
            loss += z_loss

        return (
            loss,
            get_local_tensor(ce_loss.detach()),
            None if z_loss is None else get_local_tensor(z_loss.detach()),
        )

    def eval_loss_fn(self, logits: torch.Tensor, labels: torch.Tensor) -> torch.Tensor:
        if self._eval_loss_fn.compile_enabled:
            # Mark inputs dynamic for torch.compile to avoid unnecessary recompilation.
            mark_dynamic(logits, (0, 1))
            mark_dynamic(labels, (0, 1))
        ce_loss, _ = self._eval_loss_fn(logits, labels)
        return ce_loss.view(logits.shape[0], -1)

    def on_attach(self):
        # Validate batch size.
        dp_ws = get_world_size(self.trainer.dp_process_group)
        if self.trainer.global_batch_size % (self.rank_microbatch_size * dp_ws) != 0:
            raise OLMoConfigurationError(
                f"global batch size ({self.trainer.global_batch_size:,d}) must be divisible by "
                f"micro-batch size ({self.rank_microbatch_size:,d}) x DP world size ({dp_ws})"
            )

    def state_dict(self) -> Dict[str, Any]:
        return self._get_state_dict(self.state_dict_save_opts)

    def state_dict_to_load(self, metadata: Metadata) -> Dict[str, Any]:
        load_opts = self.state_dict_load_opts

        if "optim.param_groups.0.params" in metadata.state_dict_metadata:
            # unflattened optimizer state
            if load_opts.flatten_optimizer_state_dict:
                log.warning(
                    "Loading checkpoint with an unflattened optimizer state even though "
                    "'flatten_optimizer_state_dict=True' in train module's 'state_dict_load_opts', "
                    "automatically switching to 'flatten_optimizer_state_dict=False'."
                )
                load_opts = replace(load_opts, flatten_optimizer_state_dict=False)
        else:
            # flattened optimizer state
            if not load_opts.flatten_optimizer_state_dict:
                log.warning(
                    "Loading checkpoint with a flattened optimizer state even though "
                    "'flatten_optimizer_state_dict=False' in train module's 'state_dict_load_opts', "
                    "automatically switching to 'flatten_optimizer_state_dict=True'."
                )
                load_opts = replace(load_opts, flatten_optimizer_state_dict=True)

        state_dict = self._get_state_dict(load_opts)
        if self.load_key_mapping is not None:
            _swap_param_keys(state_dict, self.load_key_mapping, metadata=metadata)

        has_optim_state: bool = False
        for key in metadata.state_dict_metadata.keys():
            if key.startswith("optim."):
                has_optim_state = True
                break

        if not has_optim_state:
            del state_dict["optim"]
            log.warning("No optimizer state found in checkpoint")

        return state_dict

    def state_dict_to_save(self) -> Dict[str, Any]:
        return self._get_state_dict(self.state_dict_save_opts)

    def load_state_dict(self, state_dict: Dict[str, Any]) -> None:
        if self.load_key_mapping is not None:
            _swap_param_keys(state_dict, self.load_key_mapping, reverse=True, quiet=True)
        dist_cp_sd.set_model_state_dict(
            self.model,
            state_dict["model"],
            options=self.state_dict_load_opts,
        )
        gc_cuda()
        if "optim" in state_dict:
            dist_cp_sd.set_optimizer_state_dict(
                self.model,
                self.optim,
                state_dict["optim"],
                options=self.state_dict_load_opts,
            )
            gc_cuda()

    def train_batch(self, batch: Dict[str, Any], dry_run: bool = False):
        # Set model to train mode if it isn't already.
        self.model.train()

        # Generate labels.
        if "labels" not in batch:
            batch["labels"] = get_labels(batch, label_ignore_index=self.label_ignore_index)

        # Record how many instances are going to be skipped (masked out).
        if (instance_mask := batch.get("instance_mask")) is not None and not dry_run:
            self.record_metric(
                "train/masked instances (%)", (~instance_mask).float().mean(), ReduceType.mean
            )

        # Calculate how many tokens are going to be used in the loss.
        batch_num_tokens_for_loss = move_to_device(
            (batch["labels"] != self.label_ignore_index).sum(), self.device
        )
        if self.cp_enabled:
            assert self._cp_config is not None
            batch_num_tokens_for_loss = batch_num_tokens_for_loss / self._cp_config.degree

        # Batch losses to record.
        ce_batch_loss = move_to_device(torch.tensor(0.0), self.device)
        z_batch_loss: Optional[torch.Tensor] = None
        if self._train_loss_fn.z_loss_enabled:
            z_batch_loss = move_to_device(torch.tensor(0.0), self.device)
        auxiliary_batch_losses: Dict[str, torch.Tensor] = {}

        # Split into micro-batches.
        if self.rank_microbatch_size < (seq_len := batch["input_ids"].shape[1]):
            raise RuntimeError(
                f"Microbatch size ({self.rank_microbatch_size}) is too small relative to sequence length ({seq_len})"
            )
        micro_batches = split_batch(batch, self.rank_microbatch_size // seq_len)
        num_micro_batches = len(micro_batches)

        # Train one micro-batch at a time.
        for micro_batch_idx, micro_batch in enumerate(micro_batches):
            with self._train_microbatch_context(micro_batch_idx, num_micro_batches):
                micro_batch, labels = self._prepare_batch(micro_batch)
                assert labels is not None

                # Run forward pass.
                logits = self.model_forward(micro_batch)

                # Get loss to optimize for, and the separate detached CE and Z loss values.
                loss, ce_loss, z_loss = self.loss_fn(logits, labels, batch_num_tokens_for_loss)
                del logits

                # Update total batch CE and Z loss.
                ce_batch_loss += ce_loss
                del ce_loss
                if z_batch_loss is not None:
                    assert z_loss is not None
                    z_batch_loss += z_loss
                    del z_loss

                # Optionally get model auxiliary losses and update the total batch auxiliary losses.
                auxiliary_losses = self.model.compute_auxiliary_losses(
                    batch_num_tokens_for_loss, reset=True
                )
                for loss_name, loss_val in auxiliary_losses.items():
                    loss += loss_val
                    loss_val = get_local_tensor(loss_val.detach())
                    if loss_name in auxiliary_batch_losses:
                        auxiliary_batch_losses[loss_name] += loss_val
                    else:
                        auxiliary_batch_losses[loss_name] = loss_val
                del auxiliary_losses

                # Run backward pass.
                loss.backward()

        del batch  # In case this helps with memory utilization.

        if dry_run:
            self.model.reset_auxiliary_losses()
            self.model.reset_auxiliary_metrics()
            return

        # Record loss metrics.
        self.record_ce_loss(ce_batch_loss, ReduceType.mean)
        if z_batch_loss is not None:
            self.record_metric(
                "Z loss",
                z_batch_loss,
                ReduceType.mean,
                namespace="train",
            )
        for loss_name, loss_val in auxiliary_batch_losses.items():
            self.record_metric(
                loss_name,
                loss_val,
                ReduceType.mean,
                namespace="train",
            )

        # And additional metrics.
        for metric_name, (metric_val, reduction) in self.model.compute_auxiliary_metrics(
            batch_num_tokens_for_loss
        ).items():
            self.record_metric(
                metric_name,
                metric_val,
                reduction,
                namespace="train",
            )

        if isinstance(self.optim, SkipStepOptimizer):
            self.optim.latest_loss = ce_batch_loss

    def eval_batch(
        self, batch: Dict[str, Any], labels: Optional[torch.Tensor] = None
    ) -> Tuple[torch.Tensor, Optional[torch.Tensor]]:
        if self.cp_enabled:
            raise RuntimeError(
                f"{self.__class__.__name__}.eval_batch() does not support context parallelism yet, "
                "please disable in-loop evals"
            )

        batch, labels = self._prepare_batch(batch, labels)

        self.model.eval()

        with self._eval_batch_context():
            logits = self.model_forward(batch)
            loss: Optional[torch.Tensor] = None
            if labels is not None:
                loss = self.eval_loss_fn(logits, labels)
                loss = get_full_tensor(loss)
            logits = get_full_tensor(logits)

        return logits, loss

    def optim_step(self):
        # Maybe clip gradients.
        if self.max_grad_norm is not None:
            grad_norm = self._clip_grad_norm(self.max_grad_norm)
            # NOTE: grad norm is already reduced over ranks, so we set `reduce_type` to `None`.
            self.trainer.record_metric(
                "total grad norm", grad_norm, reduce_type=None, namespace="optim"
            )
            if isinstance(self.optim, SkipStepOptimizer):
                self.optim.latest_grad_norm = grad_norm

        # Sync Float8 AMAXs (argmax of abs(max)) and scales.
        if self.float8_handler is not None:
            self.float8_handler.sync_float8_amax_and_scale_history(self.model)

        # Maybe adjust learning rate.
        if self.scheduler is not None:
            for group_idx, group in enumerate(self.optim.param_groups):
                if (lr_field := self.scheduler.lr_field) not in group and (
                    initial_lr_field := self.scheduler.initial_lr_field
                ) not in group:
                    group_fields_list = "\n - ".join(
                        [f"{k}: {v}" for k, v in group.items() if k != "params"]
                    )
                    raise RuntimeError(
                        f"learning rate field '{lr_field}' and initial learning rate field "
                        f"'{initial_lr_field}' not found in optimizer param group {group_idx} "
                        f"with {len(group['params'])} parameter(s):\n"
                        f" - {group_fields_list}"
                    )

                # Ensure 'initial_lr' is set.
                if group.get(self.scheduler.initial_lr_field) is None:
                    group[self.scheduler.initial_lr_field] = group["lr"]

                # Set new LR.
                new_lr = self.scheduler.get_lr(
                    group[self.scheduler.initial_lr_field],
                    self.trainer.global_step,
                    self.trainer.max_steps,
                )

                if isinstance(current_lr := group.get(self.scheduler.lr_field), torch.Tensor):
                    current_lr.fill_(new_lr)
                else:
                    group[self.scheduler.lr_field] = new_lr

                self.trainer.record_metric(
                    f"LR (group {group_idx})", group[self.scheduler.lr_field], namespace="optim"
                )

        # Step optimizer.
        self.optim.step()
        if isinstance(self.optim, SkipStepOptimizer):
            self.record_metric("step skipped", self.optim.step_skipped, namespace="optim")

        # Maybe re-normalize matrices for nGPT-type models.
        # NOTE: sometimes 'isinstance' checks fail when the model is wrapped in some way.
        if isinstance(self.model, NormalizedTransformer) or hasattr(
            self.model, "normalize_matrices"
        ):
            cast(NormalizedTransformer, self.model).normalize_matrices()

        # Calculate Float8 dynamic AMAX/scale for all parameters.
        # For FSDP2 this issues a single all-reduce for all parameters at once.
        if self.float8_handler is not None:
            self.float8_handler.precompute_float8_dynamic_scale_for_fsdp(self.model)

    def zero_grads(self):
        self.optim.zero_grad(set_to_none=True)

    def model_forward(self, batch: Dict[str, Any]) -> torch.Tensor:
        """
        Run a forward pass on a micro-batch, returning the logits.
        """
        with self._model_forward_context():
            # shape: (batch_size, seq_len, vocab_size)
            return self.model(**batch)

    def num_flops_per_token(self, seq_len: int) -> int:
        return self.model.num_flops_per_token(seq_len)

    @contextlib.contextmanager
    def _train_microbatch_context(
        self, micro_batch_idx: int, num_micro_batches: int
    ) -> Generator[None, None, None]:
        with contextlib.ExitStack() as stack:
            # For DDP, only sync gradients on the final micro batch.
            if isinstance(self.model, DDP) and micro_batch_idx != num_micro_batches - 1:
                stack.enter_context(self.model.no_sync())
            yield

    @contextlib.contextmanager
    def _eval_batch_context(self) -> Generator[None, None, None]:
        with contextlib.ExitStack() as stack:
            stack.enter_context(torch.no_grad())
            yield

    @contextlib.contextmanager
    def _model_forward_context(self) -> Generator[None, None, None]:
        with contextlib.ExitStack() as stack:
            if self.autocast_precision is not None:
                stack.enter_context(torch.autocast(self.device.type, dtype=self.autocast_precision))
            yield

    def _get_state_dict(self, sd_options: dist_cp_sd.StateDictOptions) -> Dict[str, Any]:
        return {
            "model": dist_cp_sd.get_model_state_dict(self.model, options=sd_options),
            "optim": dist_cp_sd.get_optimizer_state_dict(
                self.model, self.optim, options=sd_options
            ),
        }

    def _clip_grad_norm(
        self, max_grad_norm: float, norm_type: float = 2.0, foreach: Optional[bool] = None
    ) -> torch.Tensor:
        if isinstance(self.model, FSDP):
            return self.model.clip_grad_norm_(max_grad_norm)

        # Adapted from https://github.com/pytorch/torchtitan/blob/2a4437014e66bcf88a3f0419b816266e6326d539/torchtitan/utils.py#L348

        parameters = [p for p in self.model.parameters()]
        grads = [p.grad for p in parameters if p.grad is not None]

        total_norm = nn.utils.get_total_norm(
            grads, norm_type=norm_type, error_if_nonfinite=False, foreach=foreach
        )

        # If total_norm is a DTensor, the placements must be `torch.distributed._tensor.ops.math_ops._NormPartial`.
        # We can simply reduce the DTensor to get the total norm in this tensor's process group
        # and then convert it to a local tensor.
        # NOTE: It has two purposes:
        #       1. to make sure the total norm is computed correctly when PP is used (see below)
        #       2. to return a reduced total_norm tensor whose .item() would return the correct value
        if isinstance(total_norm, DTensor):
            # Will reach here if any non-PP parallelism is used.
            # If only using PP, total_norm will be a local tensor.
            total_norm = total_norm.full_tensor()

        torch.nn.utils.clip_grads_with_norm_(parameters, max_grad_norm, total_norm, foreach=foreach)
        return total_norm

    def _prepare_batch(
        self, batch: Dict[str, Any], labels: Optional[torch.Tensor] = None
    ) -> Tuple[Dict[str, Any], Optional[torch.Tensor]]:
        return prepare_batch(
            [self.model],
            batch,
            labels,
            device=self.device,
            label_ignore_index=self.label_ignore_index,
            cp_load_balancer=self._cp_load_balancer,
        )


def prepare_batch(
    model_parts: List[Transformer],
    batch: Dict[str, Any],
    labels: Optional[torch.Tensor] = None,
    *,
    device: torch.device,
    label_ignore_index: int,
    cp_load_balancer: Optional[ContextParallelLoadBalancer],
) -> Tuple[Dict[str, Any], Optional[torch.Tensor]]:
    B, S = batch["input_ids"].shape
    out_batch: Dict[str, Any] = {}

    # Prepare document length inputs.
    max_doc_len: Optional[int] = None
    cu_doc_lens: Optional[torch.Tensor] = None
    if (doc_lens := batch.pop("doc_lens", None)) is not None and (
        max_doc_lens := batch.pop("max_doc_lens", None)
    ) is not None:
        max_doc_len = max(max_doc_lens)
        cu_doc_lens = get_cumulative_document_lengths(doc_lens)
        out_batch["max_doc_len"] = max_doc_len
        out_batch["cu_doc_lens"] = cu_doc_lens
        log_once(log, "intra-document masking enabled")

    # Prepare labels.
    if labels is None:
        labels = batch.pop("labels", None)
    else:
        batch.pop("labels", None)

    # Shard inputs and RoPE buffers on sequence dimension if using context parallelism.
    if cp_load_balancer is not None:
        inputs = [batch["input_ids"]]
        seq_dims = [1]
        pad_values: List[Union[int, float]] = [0]
        keys = ["input_ids"]

        # NOTE: initialize buffer(s) on CPU to avoid possible host-device sync when sharding.
        for model in model_parts:
            rope_buffers = model.get_rope_buffers(S, torch.device("cpu"))
            if rope_buffers is not None:
                if rope_buffers.pos_sin is not None:
                    inputs.append(rope_buffers.pos_sin)
                    seq_dims.append(0)
                    pad_values.append(0.0)
                    keys.append("pos_sin")
                if rope_buffers.pos_cos is not None:
                    inputs.append(rope_buffers.pos_cos)
                    seq_dims.append(0)
                    pad_values.append(0.0)
                    keys.append("pos_cos")
                if rope_buffers.freqs_cis is not None:
                    inputs.append(rope_buffers.freqs_cis)
                    seq_dims.append(0)
                    pad_values.append(0.0)
                    keys.append("freqs_cis")
                break

<<<<<<< HEAD
            if labels is not None:
                inputs.append(labels)
                seq_dims.append(1)
                pad_values.append(self.label_ignore_index)

            if cu_doc_lens is not None:
                # NOTE: Can only shard properly here if 'input_ids' is flat, i.e. a single instance.
                # TODO: (epwalsh) We could just flatten all of the inputs here, but then we risk going
                # beyond the model's maximum sequence length, which might be okay at least
                # with relative positional encodings, but then again if you're resorting to context
                # parallelism you can probably only fit a single instance at a time anyway.
                if (n_instances := batch["input_ids"].shape[0]) != 1:
                    raise RuntimeError(
                        f"Rank micro-batches must consist of a single instance when using "
                        f"context parallelism with intra-document masking (got {n_instances} instances)"
                    )
                log.info(f"*** cu_doc_lens before: {cu_doc_lens}")
                inputs, cu_doc_lens = self._cp_load_balancer.batch_shard_by_document(
                    inputs=inputs,
                    seq_dims=seq_dims,
                    cu_doc_lens=cu_doc_lens,
                    pad_values=pad_values,
                    length_multiple=16,
                )
                log.info(f"*** cu_doc_lens after: {cu_doc_lens}")
                max_doc_len = (cu_doc_lens[1:] - cu_doc_lens[:-1]).max().item()  # type: ignore
                batch["max_doc_len"] = max_doc_len
                batch["cu_doc_lens"] = cu_doc_lens
            else:
                inputs = self._cp_load_balancer.batch_shard(
                    inputs=inputs,
                    seq_dims=seq_dims,
                    pad_values=pad_values,
=======
        if labels is not None:
            inputs.append(labels)
            seq_dims.append(1)
            pad_values.append(label_ignore_index)

        if cu_doc_lens is not None:
            # NOTE: Can only shard properly here if 'input_ids' is flat, i.e. a single instance.
            # TODO: (epwalsh) We could just flatten all of the inputs here, but then we risk going
            # beyond the model's maximum sequence length, which might be okay at least
            # with relative positional encodings, but then again if you're resorting to context
            # parallelism you can probably only fit a single instance at a time anyway.
            if B != 1:
                raise RuntimeError(
                    f"Rank micro-batches must consist of a single instance when using "
                    f"context parallelism with intra-document masking (got {B} instances)"
>>>>>>> e9f48ffb
                )
            inputs, additional_inputs = cp_load_balancer.batch_shard_by_document(
                inputs=inputs,
                seq_dims=seq_dims,
                cu_doc_lens=cu_doc_lens,
                pad_values=pad_values,
                length_multiple=16,
            )
            # These will get updated or replaced with something else in 'additional_inputs'.
            del out_batch["cu_doc_lens"]
            del out_batch["max_doc_len"]
            out_batch.update(additional_inputs)
        else:
            inputs = cp_load_balancer.batch_shard(
                inputs=inputs,
                seq_dims=seq_dims,
                pad_values=pad_values,
            )

        for key, value in zip(keys, inputs):
            out_batch[key] = value

        if labels is not None:
            labels = inputs[-1]

    return move_to_device(out_batch, device), move_to_device(labels, device)<|MERGE_RESOLUTION|>--- conflicted
+++ resolved
@@ -950,41 +950,6 @@
                     keys.append("freqs_cis")
                 break
 
-<<<<<<< HEAD
-            if labels is not None:
-                inputs.append(labels)
-                seq_dims.append(1)
-                pad_values.append(self.label_ignore_index)
-
-            if cu_doc_lens is not None:
-                # NOTE: Can only shard properly here if 'input_ids' is flat, i.e. a single instance.
-                # TODO: (epwalsh) We could just flatten all of the inputs here, but then we risk going
-                # beyond the model's maximum sequence length, which might be okay at least
-                # with relative positional encodings, but then again if you're resorting to context
-                # parallelism you can probably only fit a single instance at a time anyway.
-                if (n_instances := batch["input_ids"].shape[0]) != 1:
-                    raise RuntimeError(
-                        f"Rank micro-batches must consist of a single instance when using "
-                        f"context parallelism with intra-document masking (got {n_instances} instances)"
-                    )
-                log.info(f"*** cu_doc_lens before: {cu_doc_lens}")
-                inputs, cu_doc_lens = self._cp_load_balancer.batch_shard_by_document(
-                    inputs=inputs,
-                    seq_dims=seq_dims,
-                    cu_doc_lens=cu_doc_lens,
-                    pad_values=pad_values,
-                    length_multiple=16,
-                )
-                log.info(f"*** cu_doc_lens after: {cu_doc_lens}")
-                max_doc_len = (cu_doc_lens[1:] - cu_doc_lens[:-1]).max().item()  # type: ignore
-                batch["max_doc_len"] = max_doc_len
-                batch["cu_doc_lens"] = cu_doc_lens
-            else:
-                inputs = self._cp_load_balancer.batch_shard(
-                    inputs=inputs,
-                    seq_dims=seq_dims,
-                    pad_values=pad_values,
-=======
         if labels is not None:
             inputs.append(labels)
             seq_dims.append(1)
@@ -1000,7 +965,6 @@
                 raise RuntimeError(
                     f"Rank micro-batches must consist of a single instance when using "
                     f"context parallelism with intra-document masking (got {B} instances)"
->>>>>>> e9f48ffb
                 )
             inputs, additional_inputs = cp_load_balancer.batch_shard_by_document(
                 inputs=inputs,
