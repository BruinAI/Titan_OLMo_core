--- conflicted
+++ resolved
@@ -9,12 +9,8 @@
 import uuid
 import warnings
 from contextlib import contextmanager
-<<<<<<< HEAD
-from datetime import datetime
+from datetime import datetime, timedelta
 from functools import lru_cache
-=======
-from datetime import datetime, timedelta
->>>>>>> 72cabd2b
 from itertools import cycle, islice
 from queue import Queue
 from threading import Thread
